--- conflicted
+++ resolved
@@ -9,7 +9,6 @@
 We would recommend to consult log of the 
 [DataLad git repository](http://github.com/datalad/datalad) for more details.
 
-<<<<<<< HEAD
 ## 0.10.0 (??? ??, 2018) -- The Release
 
 This release is a major leap forward in metadata support.
@@ -60,10 +59,6 @@
   - extract_metadata
 - add_readme makes use of available metadata
 
-
-## 0.9.2 (??? ??, 2017) -- will be better than ever
-=======
->>>>>>> cf462574
 
 ## 0.9.3 (??? ??, 2018) -- if ever be released
 
