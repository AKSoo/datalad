--- conflicted
+++ resolved
@@ -139,19 +139,15 @@
         # somewhat duplicating setup but lazy to do different one for now
         assert install(self.ds.path + '_', source=self.ds.path, recursive=True)
 
-<<<<<<< HEAD
     def time_createadd(self):
-=======
+        assert self.ds.create('newsubds')
+
     def time_rev_createadd(self, tarfile_path):
         assert self.ds.rev_create('newsubds')
 
     def time_rev_createadd_to_dataset(self, tarfile_path):
         subds = rev_create(opj(self.ds.path, 'newsubds'))
         self.ds.rev_save(subds.path)
-
-    def time_createadd(self, tarfile_path):
->>>>>>> e52de4c5
-        assert self.ds.create('newsubds')
 
     def time_createadd_to_dataset(self):
         subds = create(opj(self.ds.path, 'newsubds'))
