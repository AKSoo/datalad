--- conflicted
+++ resolved
@@ -147,11 +147,7 @@
               }:
         assert_in(s, sections)
         # should be present only one time!
-<<<<<<< HEAD
-        eq_(stdout.count(f"*{s}*"), 1)
-=======
         eq_(stdout.count(f'*{s}*'), 1)
->>>>>>> 5fa362ea
 
     assert_all_commands_present(stdout)
 
