# emacs: -*- mode: python; py-indent-offset: 4; tab-width: 4; indent-tabs-mode: nil -*-
# ex: set sts=4 ts=4 sw=4 noet:
# ## ### ### ### ### ### ### ### ### ### ### ### ### ### ### ### ### ### ### ##
#
#   See COPYING file distributed along with the datalad package for the
#   copyright and license terms.
#
# ## ### ### ### ### ### ### ### ### ### ### ### ### ### ### ### ### ### ### ##
""""""

__docformat__ = 'restructuredtext'


import argparse
import logging
import sys
import textwrap

import datalad
from datalad.log import lgr

from datalad.cmdline import helpers
from ..interface.base import dedent_docstring, get_interface_groups
from ..utils import setup_exceptionhook


def _license_info():
    return """\
Copyright (c) 2013-2015 DataLad developers

Permission is hereby granted, free of charge, to any person obtaining a copy
of this software and associated documentation files (the "Software"), to deal
in the Software without restriction, including without limitation the rights
to use, copy, modify, merge, publish, distribute, sublicense, and/or sell
copies of the Software, and to permit persons to whom the Software is
furnished to do so, subject to the following conditions:

The above copyright notice and this permission notice shall be included in
all copies or substantial portions of the Software.

THE SOFTWARE IS PROVIDED "AS IS", WITHOUT WARRANTY OF ANY KIND, EXPRESS OR
IMPLIED, INCLUDING BUT NOT LIMITED TO THE WARRANTIES OF MERCHANTABILITY,
FITNESS FOR A PARTICULAR PURPOSE AND NONINFRINGEMENT. IN NO EVENT SHALL THE
AUTHORS OR COPYRIGHT HOLDERS BE LIABLE FOR ANY CLAIM, DAMAGES OR OTHER
LIABILITY, WHETHER IN AN ACTION OF CONTRACT, TORT OR OTHERWISE, ARISING FROM,
OUT OF OR IN CONNECTION WITH THE SOFTWARE OR THE USE OR OTHER DEALINGS IN
THE SOFTWARE.
"""


def setup_parser():
    # setup cmdline args parser
    # main parser
    parser = argparse.ArgumentParser(
        fromfile_prefix_chars='@',
        # Default usage is too heavy
        usage="datalad [global-opts] command [command-opts]",
        # usage="%(prog)s ...",
        description=dedent_docstring("""\
            DataLad provides a unified data distribution with the convenience of git-annex
            repositories as a backend.  datalad command line tool allows to manipulate
            (obtain, create, update, publish, etc.) datasets and their collections."""),
        epilog='DataLad v%s "Control Your Data"' % datalad.__version__,
        formatter_class=argparse.RawDescriptionHelpFormatter,
        add_help=False)
    # common options
    helpers.parser_add_common_opt(parser, 'help')
    helpers.parser_add_common_opt(parser, 'log_level')
    helpers.parser_add_common_opt(
        parser,
        'version',
        version='datalad %s\n\n%s' % (datalad.__version__, _license_info()))
    if __debug__:
        parser.add_argument(
            '--dbg', action='store_true', dest='common_debug',
            help="do not catch exceptions and show exception traceback")

    # yoh: atm we only dump to console.  Might adopt the same separation later on
    #      and for consistency will call it --verbose-level as well for now
    # log-level is set via common_opts ATM
    # parser.add_argument('--log-level',
    #                     choices=('critical', 'error', 'warning', 'info', 'debug'),
    #                     dest='common_log_level',
    #                     help="""level of verbosity in log files. By default
    #                          everything, including debug messages is logged.""")
    #parser.add_argument('-l', '--verbose-level',
    #                    choices=('critical', 'error', 'warning', 'info', 'debug'),
    #                    dest='common_verbose_level',
    #                    help="""level of verbosity of console output. By default
    #                         only warnings and errors are printed.""")

    # subparsers
    subparsers = parser.add_subparsers(title="Commands summary")

    # auto detect all available interfaces and generate a function-based
    # API from them
    grp_short_descriptions = []
    interface_groups = get_interface_groups()
    for grp_name, grp_descr, _interfaces in interface_groups:
        # for all subcommand modules it can find
        cmd_short_descriptions = []

        for _intfcls in _interfaces:
            _intf = _intfcls()

            cmd_name = _intf.__module__.split('.')[-1].replace('_', '-')
            # deal with optional parser args
            if hasattr(_intf, 'parser_args'):
                parser_args = _intf.parser_args
            else:
                parser_args = dict(formatter_class=argparse.RawDescriptionHelpFormatter)
            # use class description, if no explicit description is available
                parser_args['description'] = dedent_docstring(_intf.__doc__)
            # create subparser, use module suffix as cmd name
            subparser = subparsers.add_parser(cmd_name, add_help=False, **parser_args)
            # all subparser can report the version
            helpers.parser_add_common_opt(
                subparser, 'version',
                version='datalad %s %s\n\n%s' % (cmd_name, datalad.__version__,
                                                 _license_info()))
            # our own custom help for all commands
            helpers.parser_add_common_opt(subparser, 'help')
            helpers.parser_add_common_opt(subparser, 'log_level')
            # let module configure the parser
            _intf.setup_parser(subparser)
            # logger for command

            # configure 'run' function for this command
            subparser.set_defaults(func=_intf.call_from_parser,
                                   logger=logging.getLogger(_intf.__module__))
            # store short description for later
            sdescr = getattr(_intf, 'short_description',
                             parser_args['description'].split('\n')[0])
            cmd_short_descriptions.append((cmd_name, sdescr))
        grp_short_descriptions.append(cmd_short_descriptions)

    # create command summary
    cmd_summary = []
    for i, grp in enumerate(interface_groups):
        grp_descr = grp[1]
        grp_cmds = grp_short_descriptions[i]

        cmd_summary.append('\n*%s*\n' % (grp_descr,))
        for cd in grp_cmds:
<<<<<<< HEAD
            cmd_summary.append('  - %s:  %s'
=======
            cmd_summary.append("'%s':\n%s\n\n"
>>>>>>> ee32cd9e
                               % (cd[0],
                                  textwrap.fill(
                                      cd[1].rstrip(' .'),
                                      75,
<<<<<<< HEAD
                                      #initial_indent=' ' * 4,
                                      subsequent_indent=' ' * 8)))
=======
                                      initial_indent=' ' * 4,
                                      subsequent_indent=' ' * 4)))
    # we need one last formal section to not have the trailed be
    # confused with the last command group
    cmd_summary.append('\n*General information*\n')
>>>>>>> ee32cd9e
    parser.description = '%s\n%s\n\n%s' \
        % (parser.description,
           '\n'.join(cmd_summary),
           textwrap.fill(dedent_docstring("""\
    Detailed usage information for individual commands is
    available via command-specific --help, i.e.:
    datalad <command> --help"""),
                         75, initial_indent='', subsequent_indent=''))
    return parser


def generate_api_call(cmdlineargs=None):
    parser = setup_parser()
    # parse cmd args
    cmdlineargs = parser.parse_args(cmdlineargs)
    # convert cmdline args into API call spec
    functor, args, kwargs = cmdlineargs.func(cmdlineargs)
    return cmdlineargs, functor, args, kwargs


def main(cmdlineargs=None):
    parser = setup_parser()
    # parse cmd args
    cmdlineargs = parser.parse_args(cmdlineargs)
    # run the function associated with the selected command
    if cmdlineargs.common_debug:
        # So we could see/stop clearly at the point of failure
        setup_exceptionhook()
        cmdlineargs.func(cmdlineargs)
    else:
        # Otherwise - guard and only log the summary. Postmortem is not
        # as convenient if being caught in this ultimate except
        try:
            cmdlineargs.func(cmdlineargs)
        except Exception as exc:
            lgr.error('%s (%s)' % (str(exc), exc.__class__.__name__))
            sys.exit(1)<|MERGE_RESOLUTION|>--- conflicted
+++ resolved
@@ -90,7 +90,7 @@
     #                         only warnings and errors are printed.""")
 
     # subparsers
-    subparsers = parser.add_subparsers(title="Commands summary")
+    subparsers = parser.add_subparsers()
 
     # auto detect all available interfaces and generate a function-based
     # API from them
@@ -142,25 +142,16 @@
 
         cmd_summary.append('\n*%s*\n' % (grp_descr,))
         for cd in grp_cmds:
-<<<<<<< HEAD
             cmd_summary.append('  - %s:  %s'
-=======
-            cmd_summary.append("'%s':\n%s\n\n"
->>>>>>> ee32cd9e
                                % (cd[0],
                                   textwrap.fill(
                                       cd[1].rstrip(' .'),
                                       75,
-<<<<<<< HEAD
                                       #initial_indent=' ' * 4,
                                       subsequent_indent=' ' * 8)))
-=======
-                                      initial_indent=' ' * 4,
-                                      subsequent_indent=' ' * 4)))
     # we need one last formal section to not have the trailed be
     # confused with the last command group
     cmd_summary.append('\n*General information*\n')
->>>>>>> ee32cd9e
     parser.description = '%s\n%s\n\n%s' \
         % (parser.description,
            '\n'.join(cmd_summary),
