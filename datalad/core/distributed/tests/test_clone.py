# ex: set sts=4 ts=4 sw=4 noet:
# ## ### ### ### ### ### ### ### ### ### ### ### ### ### ### ### ### ### ### ##
#
#   See COPYING file distributed along with the datalad package for the
#   copyright and license terms.
#
# ## ### ### ### ### ### ### ### ### ### ### ### ### ### ### ### ### ### ### ##
"""Test clone action

"""

import logging
import os.path as op
import stat

from unittest.mock import patch

from datalad.config import ConfigManager
from datalad import consts
from datalad.api import (
    clone,
    create,
    remove,
)
from datalad.utils import (
    chpwd,
    get_home_envvars,
    Path,
    on_windows,
    rmtree
)
from datalad.support.exceptions import IncompleteResultsError
from datalad.support.gitrepo import GitRepo
from datalad.support.annexrepo import AnnexRepo
from datalad.cmd import (
    GitWitlessRunner,
    WitlessRunner as Runner,
)
from datalad.tests.utils import (
    assert_false,
    assert_in,
    assert_in_results,
    assert_not_is_instance,
    assert_message,
    assert_not_in,
    assert_raises,
    assert_repo_status,
    assert_result_count,
    assert_result_values_equal,
    assert_status,
    create_tree,
    DEFAULT_BRANCH,
    DEFAULT_REMOTE,
    eq_,
    get_datasets_topdir,
    integration,
    known_failure,
    known_failure_githubci_win,
    known_failure_windows,
    neq_,
    nok_,
    ok_,
    ok_file_has_content,
    has_symlink_capability,
    ok_startswith,
    patch_config,
    set_date,
    serve_path_via_http,
    skip_if_adjusted_branch,
    skip_if_no_network,
    skip_if_on_windows,
    skip_ssh,
    slow,
    swallow_logs,
    use_cassette,
    with_sameas_remote,
    with_tempfile,
    with_testrepos,
    with_tree,
    SkipTest,
)
from datalad.support.network import get_local_file_url
from datalad.core.distributed.clone import (
    _get_installationpath_from_url,
    decode_source_spec,
)
from datalad.distribution.dataset import Dataset

# this is the dataset ID of our test dataset in the main datalad RIA store
datalad_store_testds_id = '76b6ca66-36b1-11ea-a2e6-f0d5bf7b5561'


@with_tempfile(mkdir=True)
@with_tempfile(mkdir=True)
@with_tempfile(mkdir=True)
def test_invalid_args(path, otherpath, alienpath):
    # source == path
    assert_raises(ValueError, clone, 'Zoidberg', path='Zoidberg')
    assert_raises(ValueError, clone, 'ssh://mars/Zoidberg', path='ssh://mars/Zoidberg')

    # "invalid URL" is a valid filepath... and since no clone to remote
    # is possible - we can just assume that it is the (legit) file path
    # which is provided, not a URL.  So both below should fail as any
    # other clone from a non-existing source and not for the reason of
    # "invalid something".  Behavior is similar to how Git performs - can
    # clone into a URL-like path.

    # install to an "invalid URL" path
    res = clone('Zoidberg', path='ssh://mars:Zoidberg', on_failure='ignore')
    assert_status('error', res)

    # install to a "remote location" path
    res = clone('Zoidberg', path='ssh://mars/Zoidberg', on_failure='ignore')
    assert_status('error', res)

    # make fake dataset
    ds = create(path)
    assert_raises(IncompleteResultsError, ds.clone, '/higherup.', 'Zoidberg')
    # make real dataset, try to install outside
    ds_target = create(Path(otherpath) / 'target')
    assert_raises(ValueError, ds_target.clone, ds.path, path=ds.path)
    assert_status('error', ds_target.clone(ds.path, path=alienpath, on_failure='ignore'))


@integration
@skip_if_no_network
@with_tempfile(mkdir=True)
@with_tempfile(mkdir=True)
def test_clone_crcns(tdir, ds_path):
    with chpwd(tdir):
        res = clone('///', path="all-nonrecursive", on_failure='ignore',
                    result_xfm=None, return_type='list')
        assert_status('ok', res)

    # again, but into existing dataset:
    ds = create(ds_path)
    crcns = ds.clone("///crcns", result_xfm='datasets', return_type='item-or-list')
    ok_(crcns.is_installed())
    eq_(crcns.pathobj, ds.pathobj / "crcns")
    assert_in(crcns.path, ds.subdatasets(result_xfm='paths'))


@integration
@skip_if_no_network
@with_tree(tree={'sub': {}})
def test_clone_datasets_root(tdir):
    tdir = Path(tdir)
    with chpwd(tdir):
        ds = clone("///")
        ok_(ds.is_installed())
        eq_(ds.pathobj, tdir / get_datasets_topdir())

        # do it a second time:
        res = clone("///", on_failure='ignore', result_xfm=None, return_type='list')
        assert_message(
            "dataset %s was already cloned from '%s'",
            res)
        assert_status('notneeded', res)

        # and a third time into an existing something, that is not a dataset:
        (tdir / 'sub' / 'a_file.txt').write_text("something")

        res = clone('///', path="sub", on_failure='ignore')
        assert_message(
            'target path already exists and not empty, refuse to clone into target path',
            res)
        assert_status('error', res)


@with_testrepos('.*basic.*', flavors=['local-url', 'network', 'local'])
@with_tempfile(mkdir=True)
def test_clone_simple_local(src, path):
    origin = Dataset(path)

    # now install it somewhere else
    ds = clone(src, path, description='mydummy',
               result_xfm='datasets', return_type='item-or-list')
    eq_(ds.path, path)
    ok_(ds.is_installed())
    if not isinstance(origin.repo, AnnexRepo):
        # this means it is a GitRepo
        ok_(isinstance(origin.repo, GitRepo))
        # stays plain Git repo
        ok_(isinstance(ds.repo, GitRepo))
        ok_(not isinstance(ds.repo, AnnexRepo))
        ok_(GitRepo.is_valid_repo(ds.path))
        eq_(set(ds.repo.get_indexed_files()),
            {'test.dat', 'INFO.txt'})
        assert_repo_status(path, annex=False)
    else:
        # must be an annex
        ok_(isinstance(ds.repo, AnnexRepo))
        ok_(AnnexRepo.is_valid_repo(ds.path, allow_noninitialized=False))
        eq_(set(ds.repo.get_indexed_files()),
            {'test.dat', 'INFO.txt', 'test-annex.dat'})
        assert_repo_status(path, annex=True)
        # no content was installed:
        ok_(not ds.repo.file_has_content('test-annex.dat'))
        uuid_before = ds.repo.uuid
        ok_(uuid_before)  # make sure we actually have an uuid
        eq_(ds.repo.get_description(), 'mydummy')

    # installing it again, shouldn't matter:
    res = clone(src, path, result_xfm=None, return_type='list')
    assert_result_values_equal(res, 'source_url', [src])
    assert_status('notneeded', res)
    assert_message("dataset %s was already cloned from '%s'", res)
    ok_(ds.is_installed())
    if isinstance(origin.repo, AnnexRepo):
        eq_(uuid_before, ds.repo.uuid)



# AssertionError: unexpected content of state "deleted": [WindowsPath('C:/Users/runneradmin/AppData/Local/Temp/datalad_temp_gzegy3hf/testrepo--basic--r1/test-annex.dat')] != []
@known_failure_githubci_win
@with_testrepos(flavors=['local-url', 'network', 'local'])
@with_tempfile
def test_clone_dataset_from_just_source(url, path):
    with chpwd(path, mkdir=True):
        ds = clone(url, result_xfm='datasets', return_type='item-or-list')

    ok_startswith(ds.path, path)
    ok_(ds.is_installed())
    ok_(GitRepo.is_valid_repo(ds.path))
    assert_repo_status(ds.path, annex=None)
    assert_in('INFO.txt', ds.repo.get_indexed_files())


# test fails randomly, likely a bug in one of the employed test helpers
# https://github.com/datalad/datalad/pull/3966#issuecomment-571267932
@known_failure
@with_tree(tree={
    'ds': {'test.txt': 'some'},
    })
@serve_path_via_http
@with_tempfile(mkdir=True)
def test_clone_dataladri(src, topurl, path):
    # make plain git repo
    ds_path = Path(src) / 'ds'
    gr = GitRepo(ds_path, create=True)
    gr.add('test.txt')
    gr.commit('demo')
    Runner(cwd=gr.path).run(['git', 'update-server-info'])
    # now install it somewhere else
    with patch('datalad.consts.DATASETS_TOPURL', topurl):
        ds = clone('///ds', path, result_xfm='datasets', return_type='item-or-list')
    eq_(ds.path, path)
    assert_repo_status(path, annex=False)
    ok_file_has_content(ds.pathobj / 'test.txt', 'some')


@with_tempfile(mkdir=True)
@with_tempfile(mkdir=True)
@with_tempfile(mkdir=True)
def test_clone_isnot_recursive(path_src, path_nr, path_r):
    src = Dataset(path_src).create()
    src.create('subm 1')
    src.create('2')

    ds = clone(src, path_nr, result_xfm='datasets', return_type='item-or-list')
    ok_(ds.is_installed())
    # check nothing is unintentionally installed
    subdss = ds.subdatasets(recursive=True)
    assert_result_count(subdss, len(subdss), state='absent')
    # this also means, subdatasets to be listed as not fulfilled:
    eq_(set(ds.subdatasets(recursive=True, fulfilled=False, result_xfm='relpaths')),
        {'subm 1', '2'})


@with_tempfile
@with_tempfile
def test_clone_into_dataset(source_path, top_path):
    source = Dataset(source_path).create()
    ds = create(top_path)
    assert_repo_status(ds.path)
    # Note, we test against the produced history in DEFAULT_BRANCH, not what it
    # turns into in an adjusted branch!
    hexsha_before = ds.repo.get_hexsha(DEFAULT_BRANCH)
    subds = ds.clone(source, "sub",
                     result_xfm='datasets', return_type='item-or-list')
    ok_((subds.pathobj / '.git').is_dir())
    ok_(subds.is_installed())
    assert_in('sub', ds.subdatasets(fulfilled=True, result_xfm='relpaths'))
    # sub is clean:
    assert_repo_status(subds.path, annex=None)
    # top is clean:
    assert_repo_status(ds.path, annex=None)
    # source is recorded in .gitmodules:
    sds = ds.subdatasets("sub")
    assert_result_count(sds, 1, action='subdataset')
    eq_(sds[0]['gitmodule_datalad-url'], source.path)
    # Clone produced one commit including the addition to .gitmodule:
    commits = list(ds.repo.get_branch_commits_(
        branch=DEFAULT_BRANCH,
        stop=hexsha_before
    ))
    assert_not_in(hexsha_before, commits)
    eq_(len(commits), 1)

    # but we could also save while installing and there should be no side-effect
    # of saving any other changes if we state to not auto-save changes
    # Create a dummy change
    create_tree(ds.path, {'dummy.txt': 'buga'})
    assert_repo_status(ds.path, untracked=['dummy.txt'])
    subds_ = ds.clone(source, "sub2",
                      result_xfm='datasets', return_type='item-or-list')
    eq_(subds_.pathobj, ds.pathobj / "sub2")  # for paranoid yoh ;)
    assert_repo_status(ds.path, untracked=['dummy.txt'])

    # don't do anything to the dataset, when cloning fails (gh-6138)
    create_tree(ds.path, {'subdir': {'dummy2.txt': 'whatever'}})
    assert_repo_status(ds.path,
                       untracked=[str(ds.pathobj / 'subdir'),
                                  'dummy.txt'])
    hexsha_before = ds.repo.get_hexsha(DEFAULT_BRANCH)
    results = ds.clone(source, "subdir",
                       result_xfm=None,
                       return_type='list',
                       on_failure='ignore')
    assert_in_results(results, status='error')
    # status unchanged
    assert_repo_status(ds.path,
                       untracked=[str(ds.pathobj / 'subdir'),
                                  'dummy.txt'])
    # nothing was committed
    eq_(hexsha_before, ds.repo.get_hexsha(DEFAULT_BRANCH))


@with_tempfile(mkdir=True)
@with_tempfile(mkdir=True)
def test_notclone_known_subdataset(src_path, path):
    src = Dataset(src_path).create()
    sub = src.create('subm 1')
    sub_id = sub.id
    # get the superdataset:
    ds = clone(src, path,
               result_xfm='datasets', return_type='item-or-list')

    # subdataset not installed:
    subds = Dataset(ds.pathobj / 'subm 1')
    assert_false(subds.is_installed())
    assert_in('subm 1', ds.subdatasets(fulfilled=False, result_xfm='relpaths'))
    assert_not_in('subm 1', ds.subdatasets(fulfilled=True, result_xfm='relpaths'))
    # clone is not meaningful
    res = ds.clone('subm 1', on_failure='ignore')
    assert_status('error', res)
    assert_message('Failed to clone from all attempted sources: %s',
                   res)
    # get does the job
    res = ds.get(path='subm 1', get_data=False)
    assert_status('ok', res)
    ok_(subds.is_installed())
    ok_(AnnexRepo.is_valid_repo(subds.path, allow_noninitialized=False))
    # Verify that it is the correct submodule installed and not
    # new repository initiated
    eq_(subds.id, sub_id)
    assert_not_in('subm 1', ds.subdatasets(fulfilled=False, result_xfm='relpaths'))
    assert_in('subm 1', ds.subdatasets(fulfilled=True, result_xfm='relpaths'))


@with_tempfile(mkdir=True)
def test_failed_clone(dspath):
    ds = create(dspath)
    res = ds.clone("http://nonexistingreallyanything.datalad.org/bla", "sub",
                   on_failure='ignore')
    assert_status('error', res)
    assert_message('Failed to clone from all attempted sources: %s',
                   res)


@with_tree(tree={
    'ds': {'test.txt': 'some'},
    })
@with_tempfile
def test_clone_missing_commit(source, clone):

    from datalad.core.distributed.clone import clone_dataset

    source = Path(source)
    clone = Path(clone)

    # Commit SHA from another repository - should never be recreated in a fresh
    # dataset:
    commit_sha = "c29691b37b05b78ffa76e5fdf0044e9df673e8f1"

    origin = Dataset(source).create(force=True)
    origin.save()

    # clone origin but request commit_sha to be checked out:

    results = [x for x in
               clone_dataset(srcs=[source], destds=Dataset(clone),
                             checkout_gitsha=commit_sha)
               ]
    # expected error result:
    assert_result_count(results, 1)
    assert_in_results(results, status='error', action='install',
                      path=str(clone), type='dataset')
    assert_in("Target commit c29691b3 does not exist in the clone",
              results[0]['message'])
    # failed attempt was removed:
    assert_false(clone.exists())


@with_tempfile(mkdir=True)
@with_tempfile(mkdir=True)
@with_tempfile(mkdir=True)
def check_reckless(annex, src_path, top_path, sharedpath):
    # super with or without annex
    src = Dataset(src_path).create(annex=annex)
    # sub always with annex
    srcsub = src.create('sub')

    # and for the actual test
    ds = clone(src.path, top_path, reckless=True,
               result_xfm='datasets', return_type='item-or-list')

    is_crippled = srcsub.repo.is_managed_branch()

    if annex and not is_crippled:
        eq_(ds.config.get('annex.hardlink', None), 'true')

    # actual value is 'auto', because True is a legacy value and we map it
    eq_(ds.config.get('datalad.clone.reckless', None), 'auto')
    if annex:
        eq_(ds.repo.repo_info()['untrusted repositories'][0]['here'], True)
    # now, if we clone another repo into this one, it will inherit the setting
    # without having to provide it explicitly
    newsub = ds.clone(srcsub, 'newsub', result_xfm='datasets', return_type='item-or-list')
    # and `get` the original subdataset
    origsub = ds.get('sub', result_xfm='datasets', return_type='item-or-list')
    for sds in (newsub, origsub):
        eq_(sds.config.get('datalad.clone.reckless', None), 'auto')
        if not is_crippled:
            eq_(sds.config.get('annex.hardlink', None), 'true')

    if is_crippled:
        raise SkipTest("Remainder of test needs proper filesystem permissions")

    if annex:
        if ds.repo.git_annex_version < "8.20200908":
            # TODO: Drop when GIT_ANNEX_MIN_VERSION is at least 8.20200908.

            # the standard setup keeps the annex locks accessible to the user only
            nok_((ds.pathobj / '.git' / 'annex' / 'index.lck').stat().st_mode \
                 & stat.S_IWGRP)
        else:
            # umask might be such (e.g. 002) that group write permissions are inherited, so
            # for the next test we should check if that is the case on some sample file
            dltmp_path = ds.pathobj / '.git' / "dltmp"
            dltmp_path.write_text('')
            default_grp_write_perms = dltmp_path.stat().st_mode & stat.S_IWGRP
            dltmp_path.unlink()
            # the standard setup keeps the annex locks following umask inheritance
            eq_((ds.pathobj / '.git' / 'annex' / 'index.lck').stat().st_mode \
                 & stat.S_IWGRP, default_grp_write_perms)

        # but we can set it up for group-shared access too
        sharedds = clone(
            src, sharedpath,
            reckless='shared-group',
            result_xfm='datasets',
            return_type='item-or-list')
        ok_((sharedds.pathobj / '.git' / 'annex' / 'index.lck').stat().st_mode \
            & stat.S_IWGRP)


def test_reckless():
    yield check_reckless, True
    yield check_reckless, False

@with_tempfile
@with_tempfile
def test_install_source_relpath(src, dest):
    src = Path(src)
    create(src)
    src_ = src.name
    with chpwd(src.parent):
        clone(src_, dest)


@with_tempfile
@with_tempfile
def test_clone_isnt_a_smartass(origin_path, path):
    origin = create(origin_path)
    cloned = clone(origin, path,
                   result_xfm='datasets', return_type='item-or-list')
    with chpwd(path):
        # no were are inside a dataset clone, and we make another one
        # we do not want automatic subdatasetification without given a dataset
        # explicitly
        clonedsub = clone(origin, 'testsub',
                          result_xfm='datasets', return_type='item-or-list')
    # correct destination
    assert clonedsub.path.startswith(path)
    # no subdataset relation
    eq_(cloned.subdatasets(), [])


@with_tempfile(mkdir=True)
def test_clone_report_permission_issue(tdir):
    pdir = Path(tdir) / 'protected'
    pdir.mkdir()
    # make it read-only
    pdir.chmod(0o555)
    with chpwd(pdir):
        # first check the premise of the test. If we can write (strangely
        # mounted/crippled file system, subsequent assumptions are violated
        # and we can stop
        probe = Path('probe')
        try:
            probe.write_text('should not work')
            raise SkipTest
        except PermissionError:
            # we are indeed in a read-only situation
            pass
        res = clone('///', result_xfm=None, return_type='list', on_failure='ignore')
        assert_status('error', res)
        assert_result_count(
            res, 1, status='error',
            message="could not create work tree dir '%s/%s': Permission denied"
                    % (pdir, get_datasets_topdir())
        )


@skip_if_no_network
@with_tempfile
def test_autoenabled_remote_msg(path):
    # Verify that no message about a remote not been enabled is displayed
    # whenever the remote we clone is the  type=git special remote, so the name
    # of the remote might not match
    with swallow_logs(new_level=logging.INFO) as cml:
        res = clone('///repronim/containers', path, result_xfm=None, return_type='list')
        assert_status('ok', res)
        assert_not_in("not auto-enabled", cml.out)


@with_sameas_remote(autoenabled=True)
@with_tempfile(mkdir=True)
def test_clone_autoenable_msg_handles_sameas(repo, clone_path):
    ds = Dataset(repo.path)
    with swallow_logs(new_level=logging.INFO) as cml:
        res = clone(ds, clone_path, result_xfm=None, return_type='list')
        assert_status('ok', res)
        assert_in("r_dir", cml.out)
        assert_in("not auto-enabled", cml.out)
        # The rsyncurl remote was enabled.
        assert_not_in("r_rsync", cml.out)
    ds_cloned = Dataset(clone_path)
    remotes = ds_cloned.repo.get_remotes()
    assert_in("r_rsync", remotes)
    assert_not_in("r_dir", remotes)


def test_installationpath_from_url():
    # cases for all OSes
    cases = [
        'http://example.com/lastbit',
        'http://example.com/lastbit.git',
        'http://lastbit:8000',
        # SSH
        'hostname:lastbit',
        'hostname:lastbit/',
        'hostname:subd/lastbit',
        'hostname:/full/path/lastbit',
        'hostname:lastbit/.git',
        'hostname:lastbit/.git/',
        'hostname:/full/path/lastbit/.git',
        'full.hostname.com:lastbit/.git',
        'user@full.hostname.com:lastbit/.git',
        'ssh://user:passw@full.hostname.com/full/path/lastbit',
        'ssh://user:passw@full.hostname.com/full/path/lastbit/',
        'ssh://user:passw@full.hostname.com/full/path/lastbit/.git',
    ]
    # OS specific cases
    cases += [
        'C:\\Users\\mih\\AppData\\Local\\Temp\\lastbit',
        'C:\\Users\\mih\\AppData\\Local\\Temp\\lastbit\\',
        'Temp\\lastbit',
        'Temp\\lastbit\\',
        'lastbit.git',
        'lastbit.git\\',
    ] if on_windows else [
        'lastbit',
        'lastbit/',
        '/lastbit',
        'lastbit.git',
        'lastbit.git/',
    ]

    for p in cases:
        eq_(_get_installationpath_from_url(p), 'lastbit')
    # we need to deal with quoted urls
    for url in (
        # although some docs say that space could've been replaced with +
        'http://localhost:8000/+last%20bit',
        'http://localhost:8000/%2Blast%20bit',
        '///%2Blast%20bit',
        '///d1/%2Blast%20bit',
        '///d1/+last bit',
    ):
        eq_(_get_installationpath_from_url(url), '+last bit')
    # and the hostname alone
    eq_(_get_installationpath_from_url("http://hostname"), 'hostname')
    eq_(_get_installationpath_from_url("http://hostname/"), 'hostname')


# https://github.com/datalad/datalad/issues/3958
@with_tempfile(mkdir=True)
@with_tempfile(mkdir=True)
def test_expanduser(srcpath, destpath):
    src = Dataset(Path(srcpath) / 'src').create()
    dest = Dataset(Path(destpath) / 'dest').create()

    # We switch away from home set up in datalad.setup_package(), so make sure
    # we have a valid identity.
    with open(op.join(srcpath, ".gitconfig"), "w") as fh:
        fh.write("[user]\n"
                 "name = DataLad oooooTester\n"
                 "email = test@example.com\n")

    with chpwd(destpath), patch.dict('os.environ', get_home_envvars(srcpath)):
        res = clone(op.join('~', 'src'), 'dest', result_xfm=None, return_type='list',
                    on_failure='ignore')
        assert_result_count(res, 1)
        assert_result_count(
            res, 1, action='install', status='error', path=dest.path,
            message='target path already exists and not empty, refuse to '
            'clone into target path')
        # wipe out destination, and try again
        assert_status('ok', remove(dataset=dest, check=False))
        # now it should do it, and clone the right one
        cloneds = clone(op.join('~', 'src'), 'dest')
        eq_(cloneds.pathobj, Path(destpath) / 'dest')
        eq_(src.id, cloneds.id)
        # and it shouldn't fail when doing it again, because it detects
        # the re-clone
        cloneds = clone(op.join('~', 'src'), 'dest')
        eq_(cloneds.pathobj, Path(destpath) / 'dest')


@with_tempfile(mkdir=True)
def test_cfg_originorigin(path):
    path = Path(path)
    origin = Dataset(path / 'origin').create()
    (origin.pathobj / 'file1.txt').write_text('content')
    origin.save()
    clone_lev1 = clone(origin, path / 'clone_lev1')
    clone_lev2 = clone(clone_lev1, path / 'clone_lev2')
    # the goal is to be able to get file content from origin without
    # the need to configure it manually
    assert_result_count(
        clone_lev2.get('file1.txt', on_failure='ignore'),
        1,
        action='get',
        status='ok',
        path=str(clone_lev2.pathobj / 'file1.txt'),
    )
    eq_((clone_lev2.pathobj / 'file1.txt').read_text(), 'content')
    eq_(
        Path(clone_lev2.siblings(
            'query',
            name=DEFAULT_REMOTE + '-2',
            return_type='item-or-list')['url']),
        origin.pathobj
    )

    # Clone another level, this time with a relative path. Drop content from
    # lev2 so that origin is the only place that the file is available from.
    clone_lev2.drop("file1.txt")
    with chpwd(path), swallow_logs(new_level=logging.DEBUG) as cml:
        clone_lev3 = clone('clone_lev2', 'clone_lev3')
        # we called git-annex-init; see gh-4367:
        cml.assert_logged(msg=r"[^[]*Run \[('git',.*'annex'|'git-annex'), 'init'",
                          match=False,
                          level='DEBUG')
    assert_result_count(
        clone_lev3.get('file1.txt', on_failure='ignore'),
        1,
        action='get',
        status='ok',
        path=str(clone_lev3.pathobj / 'file1.txt'))


# test fix for gh-2601/gh-3538
@known_failure
@with_tempfile()
def test_relative_submodule_url(path):
    Dataset(op.join(path, 'origin')).create()
    ds = Dataset(op.join(path, 'ds')).create()
    with chpwd(ds.path):
        ds_cloned = ds.clone(
            source=op.join(op.pardir, 'origin'),
            path='sources')

    # Check that a simple fetch call does not fail.
    ds_cloned.repo.fetch()

    subinfo = ds.subdatasets(return_type='item-or-list')
    eq_(subinfo['gitmodule_url'],
        # must be a relative URL, not platform-specific relpath!
        '../../origin')


@with_tree(tree={"subdir": {}})
@with_tempfile(mkdir=True)
def test_local_url_with_fetch(path, path_other):
    path = Path(path)
    path_other = Path(path_other)
    Dataset(path / "source").create()

    for where, source, path in [
            (path, "source", "a"),
            (path / "subdir", op.join(op.pardir, "source"), "a"),
            (path, "source", path_other / "a")]:
        with chpwd(where):
            ds_cloned = clone(source=source, path=path)
            # Perform a fetch to check that the URL points to a valid location.
            ds_cloned.repo.fetch()


def test_decode_source_spec():
    # resolves datalad RIs:
    eq_(decode_source_spec('///subds'),
        dict(source='///subds', giturl=consts.DATASETS_TOPURL + 'subds', version=None,
             type='dataladri', default_destpath='subds'))
    assert_raises(NotImplementedError, decode_source_spec,
                  '//custom/subds')

    # doesn't harm others:
    for url in (
            'http://example.com',
            '/absolute/path',
            'file://localhost/some',
            'localhost/another/path',
            'user@someho.st/mydir',
            'ssh://somewhe.re/else',
            'https://github.com/datalad/testrepo--basic--r1',
    ):
        props = decode_source_spec(url)
        dest = props.pop('default_destpath')
        eq_(props, dict(source=url, version=None, giturl=url, type='giturl'))

    # RIA URIs with and without version specification
    dsid = '6d69ca68-7e85-11e6-904c-002590f97d84'
    for proto, loc, version in (
            ('http', 'example.com', None),
            ('http', 'example.com', 'v1.0'),
            ('http', 'example.com', 'some_with@in_it'),
            ('ssh', 'example.com', 'some_with@in_it'),
    ):
        spec = 'ria+{}://{}{}{}'.format(
            proto,
            loc,
            '#{}'.format(dsid),
            '@{}'.format(version) if version else '')
        eq_(decode_source_spec(spec),
            dict(
                source=spec,
                giturl='{}://{}/{}/{}'.format(
                    proto,
                    loc,
                    dsid[:3],
                    dsid[3:]),
                version=version,
                default_destpath=dsid,
                type='ria')
        )
    # not a dataset UUID
    assert_raises(ValueError, decode_source_spec, 'ria+http://example.com#123')

    # literal dataset name/location
    eq_(decode_source_spec('ria+http://example.com#~rootds'),
        {'source': 'ria+http://example.com#~rootds',
         'version': None, 'type': 'ria',
         'giturl': 'http://example.com/alias/rootds',
         'default_destpath': 'rootds'})
    # version etc still works
    eq_(decode_source_spec('ria+http://example.com#~rootds@specialbranch'),
        {'source': 'ria+http://example.com#~rootds@specialbranch',
         'version': 'specialbranch', 'type': 'ria',
         'giturl': 'http://example.com/alias/rootds',
         'default_destpath': 'rootds'})


def _move2store(storepath, d):
    # make a bare clone of it into a local that matches the organization
    # of a ria dataset store
    store_loc = str(storepath / d.id[:3] / d.id[3:])
    d.repo.call_git(['clone', '--bare', d.path, store_loc])
    d.siblings('configure', name='store', url=str(store_loc),
               result_renderer='disabled')
    Runner(cwd=store_loc).run(['git', 'update-server-info'])


@slow  # 12sec on Yarik's laptop
@with_tree(tree={
    'ds': {
        'test.txt': 'some',
        'subdir': {
            'subds': {'testsub.txt': 'somemore'},
        },
    },
})
@with_tempfile(mkdir=True)
@serve_path_via_http
def test_ria_http(lcl, storepath, url):
    # create a local dataset with a subdataset
    lcl = Path(lcl)
    storepath = Path(storepath)
    subds = Dataset(lcl / 'ds' / 'subdir' / 'subds').create(force=True)
    subds.save()
    ds = Dataset(lcl / 'ds').create(force=True)
    ds.save(version_tag='original')
    assert_repo_status(ds.path)
    for d in (ds, subds):
        _move2store(storepath, d)
    # location of superds in store
    storeds_loc = str(storepath / ds.id[:3] / ds.id[3:])
    # now we should be able to clone from a ria+http url
    # the super
    riaclone = clone(
        'ria+{}#{}'.format(url, ds.id),
        lcl / 'clone',
    )

    # due to default configuration, clone() should automatically look for the
    # subdataset in the store, too -- if not the following would fail, because
    # we never configured a proper submodule URL
    riaclonesub = riaclone.get(
        op.join('subdir', 'subds'), get_data=False,
        result_xfm='datasets', return_type='item-or-list')

    # both datasets came from the store and must be set up in an identical
    # fashion
    for origds, cloneds in ((ds, riaclone), (subds, riaclonesub)):
        eq_(origds.id, cloneds.id)
        if not ds.repo.is_managed_branch():
            # test logic cannot handle adjusted branches
            eq_(origds.repo.get_hexsha(), cloneds.repo.get_hexsha())
        ok_(cloneds.config.get(f'remote.{DEFAULT_REMOTE}.url').startswith(url))
        eq_(cloneds.config.get(f'remote.{DEFAULT_REMOTE}.annex-ignore'), 'true')
        eq_(cloneds.config.get('datalad.get.subdataset-source-candidate-200origin'),
            'ria+%s#{id}' % url)

    # now advance the source dataset
    (ds.pathobj / 'newfile.txt').write_text('new')
    ds.save()
    ds.push(to='store')
    Runner(cwd=storeds_loc).run(['git', 'update-server-info'])
    # re-clone as before
    riaclone2 = clone(
        'ria+{}#{}'.format(url, ds.id),
        lcl / 'clone2',
    )
    # and now clone a specific version, here given be the tag name
    riaclone_orig = clone(
        'ria+{}#{}@{}'.format(url, ds.id, 'original'),
        lcl / 'clone_orig',
    )
    if not ds.repo.is_managed_branch():
        # test logic cannot handle adjusted branches
        # we got the precise version we wanted
        eq_(riaclone.repo.get_hexsha(), riaclone_orig.repo.get_hexsha())
        # and not the latest
        eq_(riaclone2.repo.get_hexsha(), ds.repo.get_hexsha())
        neq_(riaclone2.repo.get_hexsha(), riaclone_orig.repo.get_hexsha())

    # attempt to clone a version that doesn't exist
    with swallow_logs():
        with assert_raises(IncompleteResultsError) as cme:
            clone('ria+{}#{}@impossible'.format(url, ds.id),
                  lcl / 'clone_failed')
        assert_in("not found in upstream", str(cme.exception))

    # lastly test if URL rewriting is in effect
    # on the surface we clone from an SSH source identified by some custom
    # label, no full URL, but URL rewriting setup maps it back to the
    # HTTP URL used above
    with patch_config({
            'url.ria+{}#.insteadof'.format(url): 'ria+ssh://somelabel#'}):
        cloned_by_label = clone(
            'ria+ssh://somelabel#{}'.format(origds.id),
            lcl / 'cloned_by_label',
        )
    # so we get the same setup as above, but....
    eq_(origds.id, cloned_by_label.id)
    if not ds.repo.is_managed_branch():
        # test logic cannot handle adjusted branches
        eq_(origds.repo.get_hexsha(), cloned_by_label.repo.get_hexsha())
    ok_(cloned_by_label.config.get(
        f'remote.{DEFAULT_REMOTE}.url').startswith(url))
    eq_(cloned_by_label.config.get(f'remote.{DEFAULT_REMOTE}.annex-ignore'),
        'true')
    # ... the clone candidates go with the label-based URL such that
    # future get() requests acknowledge a (system-wide) configuration
    # update
    eq_(cloned_by_label.config.get('datalad.get.subdataset-source-candidate-200origin'),
        'ria+ssh://somelabel#{id}')

    if not has_symlink_capability():
        return
    # place a symlink in the store to serve as a dataset alias
    (storepath / 'alias').mkdir()
    (storepath / 'alias' / 'myname').symlink_to(storeds_loc)
    with chpwd(lcl):
        cloned_by_alias = clone('ria+{}#~{}'.format(url, 'myname'))
    # still get the same data
    eq_(cloned_by_alias.id, ds.id)
    # more sensible default install path
    eq_(cloned_by_alias.pathobj.name, 'myname')


@with_tempfile
@with_tempfile
def _test_ria_postclonecfg(url, dsid, clone_path, superds):
    # Test cloning from RIA store while ORA special remote autoenabling failed
    # due to an invalid URL from the POV of the cloner.
    # Origin's git-config-file should contain the UUID to enable. This needs to
    # work via HTTP, SSH and local cloning.

    # Autoenabling should fail initially by git-annex-init and we would report
    # on INFO level. Only postclone routine would deal with it.
    with swallow_logs(new_level=logging.INFO) as cml:
        # First, the super ds:
        riaclone = clone('ria+{}#{}'.format(url, dsid), clone_path)
        cml.assert_logged(msg="access to 1 dataset sibling store-storage not "
                              "auto-enabled",
                          level="INFO",
                          regex=False)

    # However, we now can retrieve content since clone should have enabled the
    # special remote with new URL (or origin in case of HTTP).
    res = riaclone.get('test.txt')
    assert_result_count(res, 1,
                        status='ok',
                        path=str(riaclone.pathobj / 'test.txt'),
                        message="from {}...".format(DEFAULT_REMOTE
                                                    if url.startswith('http')
                                                    else "store-storage"))

    # Second ORA remote is enabled and not reconfigured:
    untouched_remote = riaclone.siblings(name='anotherstore-storage',
                                         return_type='item-or-list')
    assert_not_is_instance(untouched_remote, list)
    untouched_url = riaclone.repo.get_special_remotes()[
        untouched_remote['annex-uuid']]['url']
    ok_(untouched_url.startswith("ria+file://"))
    ok_(not untouched_url.startswith("ria+{}".format(url)))

    # publication dependency was set for store-storage but not for
    # anotherstore-storage:
    eq_(riaclone.config.get(f"remote.{DEFAULT_REMOTE}.datalad-publish-depends",
                            get_all=True),
        "store-storage")

    # same thing for the sub ds (we don't need a store-url and id - get should
    # figure those itself):
    with swallow_logs(new_level=logging.INFO) as cml:
        riaclonesub = riaclone.get(
            op.join('subdir', 'subds'), get_data=False,
            result_xfm='datasets', return_type='item-or-list')
        cml.assert_logged(msg="access to 1 dataset sibling store-storage not "
                              "auto-enabled",
                          level="INFO",
                          regex=False)
    res = riaclonesub.get('testsub.txt')
    assert_result_count(res, 1,
                        status='ok',
                        path=str(riaclonesub.pathobj / 'testsub.txt'),
                        message="from {}...".format(DEFAULT_REMOTE
                                                    if url.startswith('http')
                                                    else "store-storage"))

    # publication dependency was set for store-storage but not for
    # anotherstore-storage:
    eq_(riaclonesub.config.get(f"remote.{DEFAULT_REMOTE}.datalad-publish-depends",
                               get_all=True),
        "store-storage")

    # finally get the plain git subdataset.
    # Clone should figure to also clone it from a ria+ URL
    # (subdataset-source-candidate), notice that there wasn't an autoenabled ORA
    # remote, but shouldn't stumble upon it, since it's a plain git.
    res = riaclone.get(op.join('subdir', 'subgit', 'testgit.txt'))
    assert_result_count(res, 1, status='ok', type='dataset', action='install')
    assert_result_count(res, 1, status='notneeded', type='file')
    assert_result_count(res, 2)
    # no ORA remote, no publication dependency:
    riaclonesubgit = Dataset(riaclone.pathobj / 'subdir' / 'subgit')
    eq_(riaclonesubgit.config.get(f"remote.{DEFAULT_REMOTE}.datalad-publish-depends",
                                  get_all=True),
        None)

    # Now, test that if cloning into a dataset, ria-URL is preserved and
    # post-clone configuration is triggered again, when we remove the subds and
    # retrieve it again via `get`:
    ds = Dataset(superds).create()
    ria_url = 'ria+{}#{}'.format(url, dsid)
    ds.clone(ria_url, 'sub')
    sds = ds.subdatasets('sub')
    eq_(len(sds), 1)
    eq_(sds[0]['gitmodule_datalad-url'], ria_url)
    assert_repo_status(ds.path)
    ds.drop('sub', what='all', reckless='kill', recursive=True)
    assert_repo_status(ds.path)

    # .gitmodules still there:
    sds = ds.subdatasets('sub')
    eq_(len(sds), 1)
    eq_(sds[0]['gitmodule_datalad-url'], ria_url)
    # get it again:

    # Autoenabling should fail initially by git-annex-init and we would report
    # on INFO level. Only postclone routine would deal with it.
    with swallow_logs(new_level=logging.INFO) as cml:
        ds.get('sub', get_data=False)
        cml.assert_logged(msg="access to 1 dataset sibling store-storage not "
                              "auto-enabled",
                          level="INFO",
                          regex=False)

    subds = Dataset(ds.pathobj / 'sub')
    # special remote is fine:
    res = subds.get('test.txt')
    assert_result_count(res, 1,
                        status='ok',
                        path=str(subds.pathobj / 'test.txt'),
                        message="from {}...".format(DEFAULT_REMOTE
                                                    if url.startswith('http')
                                                    else "store-storage"))


@with_tempfile
def _postclonetest_prepare(lcl, storepath, storepath2, link):

    from datalad.customremotes.ria_utils import (
        create_store,
        create_ds_in_store,
        get_layout_locations
    )
    from datalad.distributed.ora_remote import (
        LocalIO,
    )

    create_tree(lcl,
                tree={
                        'ds': {
                            'test.txt': 'some',
                            'subdir': {
                                'subds': {'testsub.txt': 'somemore'},
                                'subgit': {'testgit.txt': 'even more'}
                            },
                        },
                      })

    lcl = Path(lcl)
    storepath = Path(storepath)
    storepath2 = Path(storepath2)
    link = Path(link)
    link.symlink_to(storepath)

    # create a local dataset with a subdataset
    subds = Dataset(lcl / 'ds' / 'subdir' / 'subds').create(force=True)
    subds.save()
    # add a plain git dataset as well
    subgit = Dataset(lcl / 'ds' / 'subdir' / 'subgit').create(force=True,
                                                              annex=False)
    subgit.save()
    ds = Dataset(lcl / 'ds').create(force=True)
    ds.save(version_tag='original')
    assert_repo_status(ds.path)

    io = LocalIO()

    # Have a second store with valid ORA remote. This should not interfere with
    # reconfiguration of the first one, when that second store is not the one we
    # clone from. However, don't push data into it for easier get-based testing
    # later on.
    # Doing this first, so datasets in "first"/primary store know about this.
    create_store(io, storepath2, '1')
    url2 = "ria+{}".format(get_local_file_url(str(storepath2)))
    for d in (ds, subds, subgit):
        create_ds_in_store(io, storepath2, d.id, '2', '1')
        d.create_sibling_ria(url2, "anotherstore", new_store_ok=True)
        d.push('.', to='anotherstore', data='nothing')
        store2_loc, _, _ = get_layout_locations(1, storepath2, d.id)
        Runner(cwd=str(store2_loc)).run(['git', 'update-server-info'])

    # Now the store to clone from:
    create_store(io, storepath, '1')

    # URL to use for upload. Point is, that this should be invalid for the clone
    # so that autoenable would fail. Therefore let it be based on a to be
    # deleted symlink
    upl_url = "ria+{}".format(get_local_file_url(str(link)))

    for d in (ds, subds, subgit):

        # TODO: create-sibling-ria required for config! => adapt to RF'd
        #       creation (missed on rebase?)
        create_ds_in_store(io, storepath, d.id, '2', '1')
        d.create_sibling_ria(upl_url, "store", new_store_ok=True)

        if d is not subgit:
            # Now, simulate the problem by reconfiguring the special remote to
            # not be autoenabled.
            # Note, however, that the actual intention is a URL, that isn't
            # valid from the point of view of the clone (doesn't resolve, no
            # credentials, etc.) and therefore autoenabling on git-annex-init
            # when datalad-cloning would fail to succeed.
            Runner(cwd=d.path).run(['git', 'annex', 'enableremote',
                                    'store-storage',
                                    'autoenable=false'])
        d.push('.', to='store')
        store_loc, _, _ = get_layout_locations(1, storepath, d.id)
        Runner(cwd=str(store_loc)).run(['git', 'update-server-info'])

    link.unlink()
    # We should now have a store with datasets that have an autoenabled ORA
    # remote relying on an inaccessible URL.
    # datalad-clone is supposed to reconfigure based on the URL we cloned from.
    # Test this feature for cloning via HTTP, SSH and FILE URLs.

    return ds.id


@known_failure_windows  # https://github.com/datalad/datalad/issues/5134
@slow  # 14 sec on travis
def test_ria_postclonecfg():

    if not has_symlink_capability():
        # This is needed to create an ORA remote using an URL for upload,
        # that is then invalidated later on (delete the symlink it's based on).
        raise SkipTest("Can't create symlinks")

    from datalad.utils import make_tempfile

    with make_tempfile(mkdir=True) as lcl, make_tempfile(mkdir=True) as store, \
            make_tempfile(mkdir=True) as store2:
        id = _postclonetest_prepare(lcl, store, store2)

        # test cloning via ria+file://
        yield _test_ria_postclonecfg, \
              get_local_file_url(store, compatibility='git'), id

        # Note: HTTP disabled for now. Requires proper implementation in ORA
        #       remote. See
        # https://github.com/datalad/datalad/pull/4203#discussion_r410284649

        # # test cloning via ria+http://
        # with HTTPPath(store) as url:
        #     yield _test_ria_postclonecfg, url, id

        # test cloning via ria+ssh://
        yield skip_ssh(_test_ria_postclonecfg), \
            "ssh://datalad-test:{}".format(Path(store).as_posix()), id


@known_failure_windows
@skip_ssh
@with_tree(tree={'somefile.txt': 'some content'})
@with_tempfile
@with_tempfile
def test_no_ria_postclonecfg(dspath, storepath, clonepath):

    dspath = Path(dspath)
    storepath = Path(storepath)
    clonepath = Path(clonepath)

    # Test that particular configuration(s) do NOT lead to a reconfiguration
    # upon clone. (See gh-5628)

    from datalad.customremotes.ria_utils import (
        create_store,
    )
    from datalad.distributed.ora_remote import (
        LocalIO,
    )

    ds = Dataset(dspath).create(force=True)
    ds.save()
    assert_repo_status(ds.path)

    io = LocalIO()
    create_store(io, storepath, '1')
    file_url = "ria+{}".format(get_local_file_url(str(storepath)))
    ssh_url = "ria+ssh://datalad-test:{}".format(storepath.as_posix())
    ds.create_sibling_ria(file_url, "teststore",
                          push_url=ssh_url, alias="testds",
                          new_store_ok=True)
    ds.push('.', to='teststore')

    # Now clone via SSH. Should not reconfigure although `url` doesn't match the
    # URL we cloned from. However, `push-url` does.
    riaclone = clone('{}#{}'.format(ssh_url, ds.id), clonepath)

    # ORA remote is enabled (since URL still valid) but not reconfigured:
    untouched_remote = riaclone.siblings(name='teststore-storage',
                                         return_type='item-or-list')
    assert_not_is_instance(untouched_remote, list)
    ora_cfg = riaclone.repo.get_special_remotes()[
        untouched_remote['annex-uuid']]
    ok_(ora_cfg['url'] == file_url)
    ok_(ora_cfg['push-url'] == ssh_url)

    # publication dependency was still set (and it's the only one that was set):
    eq_(riaclone.config.get(f"remote.{DEFAULT_REMOTE}.datalad-publish-depends",
                            get_all=True),
        "teststore-storage")

    # we can still get the content
    ds.get("somefile.txt")


# fatal: Could not read from remote repository.
@known_failure_githubci_win  # in datalad/git-annex as e.g. of 20201218
@with_tempfile(mkdir=True)
@with_tempfile
@with_tempfile
def test_ria_postclone_noannex(dspath, storepath, clonepath):

    # Test for gh-5186: Cloning from local FS, shouldn't lead to annex
    # initializing origin.

    dspath = Path(dspath)
    storepath = Path(storepath)
    clonepath = Path(clonepath)

    from datalad.customremotes.ria_utils import (
        create_store,
        create_ds_in_store,
        get_layout_locations
    )
    from datalad.distributed.ora_remote import (
        LocalIO,
    )



    # First create a dataset in a RIA store the standard way
    somefile = dspath / 'a_file.txt'
    somefile.write_text('irrelevant')
    ds = Dataset(dspath).create(force=True)

    io = LocalIO()
    create_store(io, storepath, '1')
    lcl_url = "ria+{}".format(get_local_file_url(str(storepath)))
    create_ds_in_store(io, storepath, ds.id, '2', '1')
    ds.create_sibling_ria(lcl_url, "store", new_store_ok=True)
    ds.push('.', to='store')


    # now, remove annex/ tree from store in order to see, that clone
    # doesn't cause annex to recreate it.
    store_loc, _, _ = get_layout_locations(1, storepath, ds.id)
    annex = store_loc / 'annex'
    rmtree(str(annex))
    assert_false(annex.exists())

    clone_url = get_local_file_url(str(storepath), compatibility='git') + \
                '#{}'.format(ds.id)
    clone("ria+{}".format(clone_url), clonepath)

    # no need to test the cloning itself - we do that over and over in here

    # bare repo in store still has no local annex:
    assert_false(annex.exists())


@slow  # 17sec on Yarik's laptop
@with_tempfile(mkdir=True)
@with_tempfile(mkdir=True)
@serve_path_via_http
def test_inherit_src_candidates(lcl, storepath, url):
    lcl = Path(lcl)
    storepath = Path(storepath)
    # dataset with a subdataset
    ds1 = Dataset(lcl / 'ds1').create()
    ds1sub = ds1.create('sub')
    # a different dataset into which we install ds1, but do not touch its subds
    ds2 = Dataset(lcl / 'ds2').create()
    ds2.clone(source=ds1.path, path='mysub')

    # we give no dataset a source candidate config!
    # move all dataset into the store
    for d in (ds1, ds1sub, ds2):
        _move2store(storepath, d)

    # now we must be able to obtain all three datasets from the store
    riaclone = clone(
        'ria+{}#{}'.format(
            # store URL
            url,
            # ID of the root dataset
            ds2.id),
        lcl / 'clone',
    )
    # what happens is the the initial clone call sets a source candidate
    # config, because it sees the dataset coming from a store
    # all obtained subdatasets get the config inherited on-clone
    datasets = riaclone.get('.', get_data=False, recursive=True, result_xfm='datasets')
    # we get two subdatasets
    eq_(len(datasets), 2)
    for ds in datasets:
        eq_(ConfigManager(dataset=ds, source='dataset-local').get(
            'datalad.get.subdataset-source-candidate-200origin'),
            'ria+%s#{id}' % url)


@skip_if_no_network
@with_tempfile()
def test_ria_http_storedataladorg(path):
    # can we clone from the store w/o any dedicated config
    ds = clone('ria+http://store.datalad.org#{}'.format(datalad_store_testds_id), path)
    ok_(ds.is_installed())
    eq_(ds.id, datalad_store_testds_id)


@skip_if_on_windows  # see gh-4131
# Ephemeral clones cannot use adjusted mode repos
@skip_if_adjusted_branch
@with_tree(tree={
    'ds': {
        'test.txt': 'some',
        'subdir': {'testsub.txt': 'somemore'},
    },
})
@with_tempfile
@with_tempfile
@with_tempfile
@with_tempfile
def test_ephemeral(origin_path, bare_path,
                   clone1_path, clone2_path, clone3_path):

    file_test = Path('ds') / 'test.txt'
    file_testsub = Path('ds') / 'subdir' / 'testsub.txt'

    origin = Dataset(origin_path).create(force=True)
    origin.save()
    # 1. clone via path
    clone1 = clone(origin_path, clone1_path, reckless='ephemeral')

    can_symlink = has_symlink_capability()

    if can_symlink:
        clone1_annex = (clone1.repo.dot_git / 'annex')
        ok_(clone1_annex.is_symlink())
        ok_(clone1_annex.resolve().samefile(origin.repo.dot_git / 'annex'))
        if not clone1.repo.is_managed_branch():
            # TODO: We can't properly handle adjusted branch yet
            eq_((clone1.pathobj / file_test).read_text(), 'some')
            eq_((clone1.pathobj / file_testsub).read_text(), 'somemore')

    # 2. clone via file-scheme URL
    clone2 = clone('file://' + Path(origin_path).as_posix(), clone2_path,
                   reckless='ephemeral')

    if can_symlink:
        clone2_annex = (clone2.repo.dot_git / 'annex')
        ok_(clone2_annex.is_symlink())
        ok_(clone2_annex.resolve().samefile(origin.repo.dot_git / 'annex'))
        if not clone2.repo.is_managed_branch():
            # TODO: We can't properly handle adjusted branch yet
            eq_((clone2.pathobj / file_test).read_text(), 'some')
            eq_((clone2.pathobj / file_testsub).read_text(), 'somemore')

    # 3. add something to clone1 and push back to origin availability from
    # clone1 should not be propagated (we declared 'here' dead to that end)

    (clone1.pathobj / 'addition.txt').write_text("even more")
    clone1.save()
    origin.config.set("receive.denyCurrentBranch", "updateInstead",
                      where="local")
    # Note, that the only thing to test is git-annex-dead here,
    # if we couldn't symlink:
    clone1.push(to=DEFAULT_REMOTE,
                   data='nothing' if can_symlink else 'auto')
    if not origin.repo.is_managed_branch():
        # test logic cannot handle adjusted branches
        eq_(origin.repo.get_hexsha(), clone1.repo.get_hexsha())
    res = origin.repo.whereis("addition.txt")
    if can_symlink:
        # obv. present in origin, but this is not yet known to origin:
        eq_(res, [])
        res = origin.repo.fsck()
        assert_result_count(res, 3, success=True)
        # TODO: Double check whether annex reports POSIX paths o windows!
        eq_({str(file_test), str(file_testsub), "addition.txt"},
            {r['file'] for r in res})
        # now origin knows:
    res = origin.repo.whereis("addition.txt")
    eq_(res, [origin.config.get("annex.uuid")])

    # 4. ephemeral clone from a bare repo
    runner = GitWitlessRunner()
    runner.run(['git', 'clone', '--bare', origin_path, bare_path])
    runner.run(['git', 'annex', 'init'], cwd=bare_path)

    eph_from_bare = clone(bare_path, clone3_path, reckless='ephemeral')
    can_symlink = has_symlink_capability()

    if can_symlink:
        # Bare repo uses dirhashlower by default, while a standard repo uses
        # dirhashmixed. Symlinking different object trees doesn't really work.
        # Don't test that here, since this is not a matter of the "ephemeral"
        # option alone. We should have such a setup in the RIA tests and test
        # for data access there.
        # Here we only test for the correct linking.
        eph_annex = eph_from_bare.repo.dot_git / 'annex'
        ok_(eph_annex.is_symlink())
        ok_(eph_annex.resolve().samefile(Path(bare_path) / 'annex'))


@with_tempfile(mkdir=True)
def test_clone_unborn_head(path):
    ds_origin = Dataset(op.join(path, "a")).create()
    repo = ds_origin.repo
    managed = repo.is_managed_branch()

    # The setup below is involved, mostly because it's accounting for adjusted
    # branches. The scenario itself isn't so complicated, though:
    #
    #   * a checked out default branch with no commits
    #   * a (potentially adjusted) "abc" branch with commits.
    #   * a (potentially adjusted) "chooseme" branch whose tip commit has a
    #     more recent commit than any in "abc".
    (ds_origin.pathobj / "foo").write_text("foo content")
    ds_origin.save(message="foo")
    for res in repo.for_each_ref_(fields="refname"):
        ref = res["refname"]
        if DEFAULT_BRANCH in ref:
            repo.update_ref(ref.replace(DEFAULT_BRANCH, "abc"), ref)
            repo.call_git(["update-ref", "-d", ref])
    repo.update_ref("HEAD",
                    "refs/heads/{}".format(
                        "adjusted/abc(unlocked)" if managed else "abc"),
                    symbolic=True)
    abc_ts = int(repo.format_commit("%ct"))
    repo.call_git(["checkout", "-b", "chooseme", "abc~1"])
    if managed:
        repo.adjust()
    (ds_origin.pathobj / "bar").write_text("bar content")
    with set_date(abc_ts + 1):
        ds_origin.save(message="bar")
    # Make the git-annex branch the most recently updated ref so that we test
    # that it is skipped.
    with set_date(abc_ts + 2):
        ds_origin.drop("bar", check=False)
    ds_origin.repo.checkout(DEFAULT_BRANCH, options=["--orphan"])

    ds = clone(ds_origin.path, op.join(path, "b"))
    # We landed on the branch with the most recent commit, ignoring the
    # git-annex branch.
    branch = ds.repo.get_active_branch()
    eq_(ds.repo.get_corresponding_branch(branch) or branch,
        "chooseme")
    eq_(ds_origin.repo.get_hexsha("chooseme"),
        ds.repo.get_hexsha("chooseme"))
    # In the context of this test, the clone should be on an adjusted branch if
    # the source landed there initially because we're on the same file system.
    eq_(managed, ds.repo.is_managed_branch())


@with_tempfile(mkdir=True)
def test_clone_unborn_head_no_other_ref(path):
    ds_origin = Dataset(op.join(path, "a")).create(annex=False)
    ds_origin.repo.call_git(["update-ref", "-d",
                             "refs/heads/" + DEFAULT_BRANCH])
    with swallow_logs(new_level=logging.WARNING) as cml:
        clone(source=ds_origin.path, path=op.join(path, "b"))
        assert_in("could not find a branch with commits", cml.out)


@with_tempfile(mkdir=True)
def test_clone_unborn_head_sub(path):
    ds_origin = Dataset(op.join(path, "a")).create()
    ds_origin_sub = Dataset(op.join(path, "a", "sub")).create()
    managed = ds_origin_sub.repo.is_managed_branch()
    ds_origin.save(message="foo")
    sub_repo = ds_origin_sub.repo
    # As with test_clone_unborn_head(), the setup below is complicated mostly
    # because it's accounting for adjusted branches, but the scenario itself
    # isn't too complicated:
    #
    #   * a submodule's HEAD points to a checked out branch with no commits
    #     while a (potentially adjusted) "other" branch has commits
    #
    #   * the parent repo has the tip of "other" as the last recorded state
    for res in sub_repo.for_each_ref_(fields="refname"):
        ref = res["refname"]
        if DEFAULT_BRANCH in ref:
            sub_repo.update_ref(ref.replace(DEFAULT_BRANCH, "other"), ref)
            sub_repo.call_git(["update-ref", "-d", ref])
    sub_repo.update_ref(
        "HEAD",
        "refs/heads/{}".format(
            "adjusted/other(unlocked)" if managed else "other"),
        symbolic=True)
    # END complicated handling for adjusted branches
    ds_origin.save()
    ds_origin_sub.repo.checkout(DEFAULT_BRANCH, options=["--orphan"])

    ds_cloned = clone(source=ds_origin.path, path=op.join(path, "b"))
    ds_cloned_sub = ds_cloned.get(
        "sub", result_xfm="datasets", return_type="item-or-list")

    branch = ds_cloned_sub.repo.get_active_branch()
    eq_(ds_cloned_sub.repo.get_corresponding_branch(branch) or branch,
        "other")
    # In the context of this test, the clone should be on an adjusted branch if
    # the source landed there initially because we're on the same file system.
    eq_(managed, ds_cloned_sub.repo.is_managed_branch())


@skip_if_no_network
@with_tempfile
def test_gin_cloning(path):
    # can we clone a public ds anoynmously from gin and retrieve content
    ds = clone('https://gin.g-node.org/datalad/datalad-ci-target', path)
    ok_(ds.is_installed())
    annex_path = op.join('annex', 'two')
    git_path = op.join('git', 'one')
    eq_(ds.repo.file_has_content(annex_path), False)
    eq_(ds.repo.is_under_annex(git_path), False)
    result = ds.get(annex_path)
    assert_result_count(result, 1)
    assert_status('ok', result)
    eq_(result[0]['path'], op.join(ds.path, annex_path))
    ok_file_has_content(op.join(ds.path, annex_path), 'two\n')
    ok_file_has_content(op.join(ds.path, git_path), 'one\n')


# TODO: git-annex-init fails in the second clone call below when this is
# executed under ./tools/eval_under_testloopfs.
@skip_if_adjusted_branch
@with_tree(tree={"special": {"f0": "0"}})
@serve_path_via_http
@with_tempfile(mkdir=True)
def test_fetch_git_special_remote(url_path, url, path):
    url_path = Path(url_path)
    path = Path(path)
    ds_special = Dataset(url_path / "special").create(force=True)
    ds_special.save()
    ds_special.repo.call_git(["update-server-info"])

    clone_url = url + "special/.git"
    ds_a = clone(clone_url, path / "a")
    ds_a.repo.call_annex(
        ["initremote", "special", "type=git", "autoenable=true",
         "location=" + clone_url])

    # Set up a situation where a file is present only on the special remote,
    # and its existence is known only to the special remote's git-annex branch.
    (ds_special.pathobj / "f1").write_text("1")
    ds_special.save()
    ds_special.repo.call_git(["update-server-info"])

    ds_a.repo.fetch(DEFAULT_REMOTE)
    ds_a.repo.merge(f"{DEFAULT_REMOTE}/{DEFAULT_BRANCH}")

    ds_b = clone(ds_a.path, path / "other")
    ds_b.get("f1")
    ok_(ds_b.repo.file_has_content("f1"))


@skip_if_adjusted_branch
@skip_if_no_network
@with_tempfile(mkdir=True)
def test_nonuniform_adjusted_subdataset(path):
    # https://github.com/datalad/datalad/issues/5107
    topds = Dataset(Path(path) / "top").create()
    subds_url = 'https://github.com/datalad/testrepo--basic--r1'
    topds.clone(
        source='https://github.com/datalad/testrepo--basic--r1',
        path='subds')
    eq_(topds.subdatasets(return_type='item-or-list')['gitmodule_url'],
        subds_url)


@with_tempfile
def test_clone_recorded_subds_reset(path):
    path = Path(path)
    ds_a = create(path / "ds_a")
    ds_a_sub = ds_a.create("sub")
    (ds_a_sub.pathobj / "foo").write_text("foo")
    ds_a.save(recursive=True)
    (ds_a_sub.pathobj / "bar").write_text("bar")
    ds_a_sub.save()

    ds_b = clone(ds_a.path, path / "ds_b")
    ds_b.get("sub")
    assert_repo_status(ds_b.path)
    sub_repo = Dataset(path / "ds_b" / "sub").repo
    branch = sub_repo.get_active_branch()
    eq_(ds_b.subdatasets()[0]["gitshasum"],
        sub_repo.get_hexsha(
            sub_repo.get_corresponding_branch(branch) or branch))


@with_tempfile
<<<<<<< HEAD
def test_clone_git_clone_opts(path):
    path = Path(path)
    ds_a = create(path / "ds_a", annex=False)

    repo_a = ds_a.repo
    repo_a.commit(msg="c1", options=["--allow-empty"])
    repo_a.checkout(DEFAULT_BRANCH + "-other", ["-b"])
    repo_a.commit(msg="c2", options=["--allow-empty"])
    repo_a.tag("atag")

    ds_b = clone(ds_a.path, path / "ds_b",
                 git_clone_opts=[f"--branch={DEFAULT_BRANCH}",
                                 "--single-branch", "--no-tags"])
    repo_b = ds_b.repo
    eq_(repo_b.get_active_branch(), DEFAULT_BRANCH)
    eq_(set(x["refname"] for x in repo_b.for_each_ref_(fields="refname")),
        {f"refs/heads/{DEFAULT_BRANCH}",
         f"refs/remotes/{DEFAULT_REMOTE}/{DEFAULT_BRANCH}"})
=======
@with_tempfile
def test_clone_url_mapping(src_path, dest_path):
    src = create(src_path)
    dest = Dataset(dest_path)
    # check that the impossible doesn't work
    assert_raises(IncompleteResultsError, clone, 'rambo', dest_path)
    # rather than adding test URL mapping here, consider
    # test_url_mapping_specs(), it is cheaper there
  
    # anticipate windows test paths and escape them
    escaped_subst = (r',rambo,%s' % src_path).replace('\\', '\\\\')
    for specs in (
            # we can clone with a simple substitution
            {'datalad.clone.url-substitute.mike': escaped_subst},
            # a prior match to a dysfunctional URL doesn't impact success
            {
                'datalad.clone.url-substitute.no': ',rambo,picknick',
                'datalad.clone.url-substitute.mike': escaped_subst,
            }):
        try:
            with patch.dict(dest.config._merged_store, specs):
                clone('rambo', dest_path)
        finally:
            dest.drop(what='all', reckless='kill', recursive=True)

    # check submodule config impact
    dest.create()
    with patch.dict(dest.config._merged_store,
                    {'datalad.clone.url-substitute.mike': escaped_subst}):
        dest.clone('rambo', 'subds')
    submod_rec = dest.repo.get_submodules()[0]
    # we record the original-original URL
    eq_(submod_rec['gitmodule_datalad-url'], 'rambo')
    # and put the effective one as the primary URL
    eq_(submod_rec['gitmodule_url'], src_path)


_nomatch_map = {
    'datalad.clone.url-substitute.nomatch': (
        ',nomatch,NULL',
    )
}
_windows_map = {
    'datalad.clone.url-substitute.win': (
        r',C:\\Users\\datalad\\from,D:\\to',
    )
}


def test_url_mapping_specs():
    from datalad.core.distributed.clone import _map_urls
    cfg = ConfigManager()
    for m, i, o in (
            # path redirect on windows
            (_windows_map,
             r'C:\Users\datalad\from',
             r'D:\to'),
            # test standard github mapping, no pathc needed
            ({},
             'https://github.com/datalad/testrepo_gh/sub _1',
             'https://github.com/datalad/testrepo_gh-sub__1'),
            # and on deep subdataset too
            ({},
             'https://github.com/datalad/testrepo_gh/sub _1/d/sub_-  1',
             'https://github.com/datalad/testrepo_gh-sub__1-d-sub_-_1'),
            # test that the presence of another mapping spec doesn't ruin
            # the outcome
            (_nomatch_map,
             'https://github.com/datalad/testrepo_gh/sub _1',
             'https://github.com/datalad/testrepo_gh-sub__1'),
            # verify OSF mapping, but see
            # https://github.com/datalad/datalad/issues/5769 for future
            # implications
            ({},
             'https://osf.io/q8xnk/',
             'osf://q8xnk'),
            ):
        with patch.dict(cfg._merged_store, m):
            eq_(_map_urls(cfg, [i]), [o])
>>>>>>> 13fc6ac6
<|MERGE_RESOLUTION|>--- conflicted
+++ resolved
@@ -72,7 +72,6 @@
     skip_ssh,
     slow,
     swallow_logs,
-    use_cassette,
     with_sameas_remote,
     with_tempfile,
     with_testrepos,
@@ -1599,7 +1598,6 @@
 
 
 @with_tempfile
-<<<<<<< HEAD
 def test_clone_git_clone_opts(path):
     path = Path(path)
     ds_a = create(path / "ds_a", annex=False)
@@ -1618,7 +1616,9 @@
     eq_(set(x["refname"] for x in repo_b.for_each_ref_(fields="refname")),
         {f"refs/heads/{DEFAULT_BRANCH}",
          f"refs/remotes/{DEFAULT_REMOTE}/{DEFAULT_BRANCH}"})
-=======
+
+
+@with_tempfile
 @with_tempfile
 def test_clone_url_mapping(src_path, dest_path):
     src = create(src_path)
@@ -1627,7 +1627,7 @@
     assert_raises(IncompleteResultsError, clone, 'rambo', dest_path)
     # rather than adding test URL mapping here, consider
     # test_url_mapping_specs(), it is cheaper there
-  
+
     # anticipate windows test paths and escape them
     escaped_subst = (r',rambo,%s' % src_path).replace('\\', '\\\\')
     for specs in (
@@ -1697,5 +1697,4 @@
              'osf://q8xnk'),
             ):
         with patch.dict(cfg._merged_store, m):
-            eq_(_map_urls(cfg, [i]), [o])
->>>>>>> 13fc6ac6
+            eq_(_map_urls(cfg, [i]), [o])