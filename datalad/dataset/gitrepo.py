--- conflicted
+++ resolved
@@ -332,19 +332,15 @@
                 cmd,
                 files,
                 protocol=GeneratorStdOutErrCapture,
-<<<<<<< HEAD
-                env=env,
-                pathspec_from_file=pathspec_from_file,
+                env = env,
+                pathspec_from_file = pathspec_from_file,
             )
-=======
-                env=env)
         elif files is not None:
             # it was an empty structure, so we did provide paths but "empty",
             # then we must not return anything. For more reasoning see
             # ec0243c92822f36ada5e87557eb9f5f53929c9ff which added similar code pattern
             # within get_content_info
             return
->>>>>>> cc8cfb71
         else:
             generator = self._git_runner.run(
                 cmd,
