# emacs: -*- mode: python; py-indent-offset: 4; tab-width: 4; indent-tabs-mode: nil -*-
# ex: set sts=4 ts=4 sw=4 et:
# ## ### ### ### ### ### ### ### ### ### ### ### ### ### ### ### ### ### ### ##
#
#   See COPYING file distributed along with the datalad package for the
#   copyright and license terms.
#
# ## ### ### ### ### ### ### ### ### ### ### ### ### ### ### ### ### ### ### ##
"""Test implementation of class GitRepo

"""
<<<<<<< HEAD
=======
import subprocess
from datalad.tests.utils import assert_is_instance
>>>>>>> 9e147092

import logging
import os
import os.path as op
import sys

from datalad.dataset.gitrepo import (
    GitRepo,
    _get_dot_git,
)
from datalad.support.exceptions import (
    CommandError,
    PathKnownToRepositoryError,
)
from datalad.tests.utils_pytest import (
    SkipTest,
    assert_cwd_unchanged,
    assert_equal,
    assert_false,
    assert_in,
    assert_is_instance,
    assert_not_in,
    assert_raises,
    eq_,
    neq_,
    ok_,
    swallow_logs,
    with_tempfile,
    with_tree,
)
from datalad.utils import (
    Path,
    chpwd,
)


@with_tempfile(mkdir=True)
def test_GitRepo_invalid_path(path=None):
    with chpwd(path):
        assert_raises(ValueError, GitRepo, path="git://some/url")
        ok_(not op.exists(op.join(path, "git:")))
        assert_raises(ValueError, GitRepo, path="file://some/relative/path")
        ok_(not op.exists(op.join(path, "file:")))


@assert_cwd_unchanged
@with_tempfile
def test_GitRepo_instance_from_existing(path=None):
    GitRepo(path).init()

    gr = GitRepo(path)
    assert_is_instance(gr, GitRepo, "GitRepo was not created.")
    ok_(op.exists(op.join(path, '.git')))


@assert_cwd_unchanged
@with_tempfile
@with_tempfile
def test_GitRepo_instance_from_not_existing(path=None, path2=None):
    # 1. create=False and path doesn't exist:
    repo = GitRepo(path)
    assert_false(op.exists(path))

    # 2. create=False, path exists, but no git repo:
    os.mkdir(path)
    ok_(op.exists(path))
    repo = GitRepo(path)
    assert_false(op.exists(op.join(path, '.git')))

    # 3. create=True, path doesn't exist:
    gr = GitRepo(path2).init()
    assert_is_instance(gr, GitRepo, "GitRepo was not created.")
    ok_(op.exists(op.join(path2, '.git')))
    # re-enable from core GitRepo has a status() method
    #assert_repo_status(path2, annex=False)

    # 4. create=True, path exists, but no git repo:
    gr = GitRepo(path).init()
    assert_is_instance(gr, GitRepo, "GitRepo was not created.")
    ok_(op.exists(op.join(path, '.git')))
    # re-enable from core GitRepo has a status() method
    #assert_repo_status(path, annex=False)


@with_tempfile
def test_GitRepo_init_options(path=None):
    # passing an option, not explicitly defined in GitRepo class:
    gr = GitRepo(path).init(init_options=['--bare'])
    ok_(gr.cfg.getbool(section="core", option="bare"))


@with_tree(
    tree={
        'subds': {
            'file_name': ''
        }
    }
)
def test_init_fail_under_known_subdir(path=None):
    repo = GitRepo(path).init()
    repo.call_git(['add', op.join('subds', 'file_name')])
    # Should fail even if we do not commit but only add to index:
    with assert_raises(PathKnownToRepositoryError) as cme:
        GitRepo(op.join(path, 'subds')).init()
    assert_in("file_name", str(cme.value))  # we provide a list of offenders
    # and after we commit - the same story
    repo.call_git(['commit', '-m', "added file"])
    with assert_raises(PathKnownToRepositoryError) as cme:
        GitRepo(op.join(path, 'subds')).init()

    # But it would succeed if we disable the checks
    GitRepo(op.join(path, 'subds')).init(sanity_checks=False)


@with_tempfile
@with_tempfile
def test_GitRepo_equals(path1=None, path2=None):

    repo1 = GitRepo(path1)
    repo2 = GitRepo(path1)
    ok_(repo1 == repo2)
    eq_(repo1, repo2)
    repo2 = GitRepo(path2)
    neq_(repo1, repo2)
    ok_(repo1 != repo2)


@with_tempfile(mkdir=True)
@with_tempfile(mkdir=True)
def test_GitRepo_flyweight(path1=None, path2=None):

    import gc

    repo1 = GitRepo(path1).init()
    assert_is_instance(repo1, GitRepo)

    # Due to issue 4862, we currently still require gc.collect() under unclear
    # circumstances to get rid of an exception traceback when creating in an
    # existing directory. That traceback references the respective function
    # frames which in turn reference the repo instance (they are methods).
    # Doesn't happen on all systems, though. Eventually we need to figure that
    # out.
    # However, still test for the refcount after gc.collect() to ensure we don't
    # introduce new circular references and make the issue worse!
    gc.collect()

    # As long as we don't reintroduce any circular references or produce
    # garbage during instantiation that isn't picked up immediately, `repo1`
    # should be the only counted reference to this instance.
    # Note, that sys.getrefcount reports its own argument and therefore one
    # reference too much.
    assert_equal(1, sys.getrefcount(repo1) - 1)

    # instantiate again:
    repo2 = GitRepo(path1).init()
    assert_is_instance(repo2, GitRepo)

    # the very same object:
    ok_(repo1 is repo2)

    # reference the same in a different way:
    with chpwd(path1):
        repo3 = GitRepo(op.relpath(path1, start=path2))

    # it's the same object:
    ok_(repo1 is repo3)

    # and realpath attribute is the same, so they are still equal:
    ok_(repo1 == repo3)

    orig_id = id(repo1)

    # Be sure we have exactly one object in memory:
    assert_equal(1, len([o for o in gc.get_objects()
                         if isinstance(o, GitRepo) and o.pathobj == Path(path1)]))

    # deleting one reference doesn't change anything - we still get the same
    # thing:
    gc.collect()  #  TODO: see first comment above
    del repo1
    ok_(repo2 is not None)
    ok_(repo2 is repo3)
    ok_(repo2 == repo3)

    # re-requesting still delivers the same thing:
    repo1 = GitRepo(path1)
    assert_equal(orig_id, id(repo1))

    # killing all references should result in the instance being gc'd and
    # re-request yields a new object:
    del repo1
    del repo2

    # Killing last reference will lead to garbage collection which will call
    # GitRepo's finalizer:
    with swallow_logs(new_level=1) as cml:
        del repo3
        gc.collect()  # TODO: see first comment above
        cml.assert_logged(msg="Finalizer called on: GitRepo(%s)" % path1,
                          level="Level 1",
                          regex=False)

    # Flyweight is gone:
    assert_not_in(path1, GitRepo._unique_instances.keys())
    # gc doesn't know any instance anymore:
    assert_equal([], [o for o in gc.get_objects()
                      if isinstance(o, GitRepo) and o.pathobj == Path(path1)])

    # new object is created on re-request:
    repo1 = GitRepo(path1)
    assert_equal(1, len([o for o in gc.get_objects()
                         if isinstance(o, GitRepo) and o.pathobj == Path(path1)]))


@with_tree({"foo": "foo", "bar": "bar"})
def test_gitrepo_call_git_methods(path=None):
    gr = GitRepo(path).init()
    gr.call_git(['add', "foo", "bar"])
    gr.call_git(['commit', '-m', "foobar"])
    gr.call_git(["mv"], files=["foo", "foo.txt"])
    ok_((gr.pathobj / 'foo.txt').exists())

    for expect_fail, check in [(False, assert_in),
                               (True, assert_not_in)]:
        with swallow_logs(new_level=logging.DEBUG) as cml:
            with assert_raises(CommandError):
                gr.call_git(["mv"], files=["notthere", "dest"],
                            expect_fail=expect_fail)
            check("fatal: bad source", cml.out)

    eq_(list(gr.call_git_items_(["ls-files"], read_only=True)),
        ["bar", "foo.txt"])
    eq_(list(gr.call_git_items_(["ls-files", "-z"], sep="\0", read_only=True)),
        # Note: The custom separator has trailing empty item, but this is an
        # arbitrary command with unknown output it isn't safe to trim it.
        ["bar", "foo.txt"])

    with assert_raises(AssertionError):
        gr.call_git_oneline(["ls-files"], read_only=True)

    eq_(gr.call_git_oneline(["ls-files"], files=["bar"], read_only=True),
        "bar")

    ok_(gr.call_git_success(["rev-parse", "HEAD^{commit}"], read_only=True))
    with swallow_logs(new_level=logging.DEBUG) as cml:
        assert_false(gr.call_git_success(["rev-parse", "HEAD^{blob}"],
                                         read_only=True))
        assert_not_in("expected blob type", cml.out)


@with_tree(tree={"foo": "foo content",
                 "bar": "bar content"})
def test_fake_dates(path=None):
    raise SkipTest("Core GitRepo class does not have format_commit() yet")

    gr = GitRepo(path).init()
    gr.cfg.set('datalad.fake-dates', 'true')

    gr.call_git(['add', "foo"])
    gr.call_git(['commit', '-m', 'some', "foo"])

    seconds_initial = gr.cfg.obtain("datalad.fake-dates-start")

    # First commit is incremented by 1 second.
    eq_(seconds_initial + 1,
        int(gr.format_commit('%at')))

    # The second commit by 2.
    gr.call_git(['add', "bar"])
    gr.call_git(['commit', '-m', 'some', "bar"])
    eq_(seconds_initial + 2,
        int(gr.format_commit('%at')))

    # If we checkout another branch, its time is still based on the latest
    # timestamp in any local branch.
    gr.call_git(['checkout', "--orphan", 'other'])
    with open(op.join(path, "baz"), "w") as ofh:
        ofh.write("baz content")
    gr.call_git(['add', "baz"])
    gr.call_git(['commit', '-m', 'some', "baz"])
    eq_(gr.get_active_branch(), "other")
    eq_(seconds_initial + 3,
        int(gr.format_commit('%at')))


@with_tempfile(mkdir=True)
@with_tree(tree={".git": {}})
@with_tree(tree={"HEAD": "",
                 "config": ""})
@with_tree(tree={".git": "gitdir: subdir"})
def test_get_dot_git(emptycase=None, gitdircase=None, barecase=None, gitfilecase=None):
    emptycase = Path(emptycase)
    gitdircase = Path(gitdircase)
    barecase = Path(barecase)
    gitfilecase = Path(gitfilecase)

    # the test is not actually testing resolving (we can trust that)
    # but it is exercising the internal code paths involved in it
    for r in (True, False):
        assert_raises(RuntimeError, _get_dot_git, emptycase, resolved=r)
        eq_(_get_dot_git(emptycase, ok_missing=True, resolved=r),
            emptycase / '.git')

        eq_(_get_dot_git(gitdircase, resolved=r),
            (gitdircase.resolve() if r else gitdircase) / '.git')

        eq_(_get_dot_git(barecase, resolved=r),
            barecase.resolve() if r else barecase)

        eq_(_get_dot_git(gitfilecase, resolved=r),
            (gitfilecase.resolve() if r else gitfilecase) / 'subdir')


file1_content = "file1 content\n"
file2_content = "file2 content\0"
example_tree = {
    "file1": file1_content,
    "file2": file2_content
}


def _create_test_gitrepo(temp_dir):
    repo = GitRepo(temp_dir)
    repo.init()
    repo.call_git(["add", "."])
    repo.call_git(["commit", "-m", "test commit"])

    hash_keys = tuple(
        repo.call_git(["hash-object", file_name]).strip()
        for file_name in ("file1", "file2")
    )
    return repo, hash_keys


@with_tree(tree=example_tree)
def test_call_git_items(temp_dir):
    # check proper handling of separator in call_git_items_
    repo, (hash1, hash2) = _create_test_gitrepo(temp_dir)

    expected_tree_lines = (
        f'100644 blob {hash1}\tfile1',
        f'100644 blob {hash2}\tfile2'
    )

    assert_equal(
        expected_tree_lines,
        tuple(repo.call_git_items_(["ls-tree", "HEAD"]))
    )

    assert_equal(
        expected_tree_lines,
        tuple(repo.call_git_items_(["ls-tree", "-z", "HEAD"], sep="\0"))
    )


@with_tree(tree=example_tree)
def test_call_git_call_git_items_identity(temp_dir):
    # Ensure that git_call() and "".join(call_git_items_(..., keep_ends=True))
    # yield the same result and that the result is identical to the file content

    repo, hash_keys = _create_test_gitrepo(temp_dir)
    args = ["cat-file", "-p"]
    for hash_key, content in zip(hash_keys, (file1_content, file2_content)):
        r_item = "".join(repo.call_git_items_(args + [hash_key], keep_ends=True))
        r_no_item = repo.call_git(args, [hash_key])
        assert_equal(r_item, r_no_item)
        assert_equal(r_item, content)<|MERGE_RESOLUTION|>--- conflicted
+++ resolved
@@ -9,11 +9,6 @@
 """Test implementation of class GitRepo
 
 """
-<<<<<<< HEAD
-=======
-import subprocess
-from datalad.tests.utils import assert_is_instance
->>>>>>> 9e147092
 
 import logging
 import os
@@ -349,7 +344,7 @@
 
 
 @with_tree(tree=example_tree)
-def test_call_git_items(temp_dir):
+def test_call_git_items(temp_dir=None):
     # check proper handling of separator in call_git_items_
     repo, (hash1, hash2) = _create_test_gitrepo(temp_dir)
 
@@ -370,7 +365,7 @@
 
 
 @with_tree(tree=example_tree)
-def test_call_git_call_git_items_identity(temp_dir):
+def test_call_git_call_git_items_identity(temp_dir=None):
     # Ensure that git_call() and "".join(call_git_items_(..., keep_ends=True))
     # yield the same result and that the result is identical to the file content
 
