# emacs: -*- mode: python; py-indent-offset: 4; tab-width: 4; indent-tabs-mode: nil -*-
# ex: set sts=4 ts=4 sw=4 noet:
# ## ### ### ### ### ### ### ### ### ### ### ### ### ### ### ### ### ### ### ##
#
#   See COPYING file distributed along with the datalad package for the
#   copyright and license terms.
#
# ## ### ### ### ### ### ### ### ### ### ### ### ### ### ### ### ### ### ### ##
"""High-level interface for creation of publication target via SSH
"""

__docformat__ = 'restructuredtext'

from distutils.version import LooseVersion
from glob import glob
import logging
import os
from os.path import (
    curdir,
    dirname,
    join as opj,
    normpath,
    relpath,
)

import datalad
from datalad import ssh_manager

from datalad.ui import ui

from datalad.cmd import (
    CommandError,
    StdOutErrCapture,
    WitlessRunner,
)
from datalad.consts import (
    TIMESTAMP_FMT,
    WEB_HTML_DIR,
    WEB_META_LOG
)
from datalad.dochelpers import exc_str
from datalad.distribution.siblings import (
    _DelayedSuper,
    Siblings,
)
from datalad.distribution.dataset import (
    Dataset,
    datasetmethod,
    EnsureDataset,
    resolve_path,
    require_dataset,
)
from datalad.interface.base import (
    build_doc,
    Interface,
)
from datalad.interface.utils import eval_results
from datalad.interface.common_opts import (
    annex_group_opt,
    annex_groupwanted_opt,
    annex_wanted_opt,
    as_common_datasrc,
    inherit_opt,
    publish_by_default,
    publish_depends,
    recursion_flag,
    recursion_limit,
)
from datalad.support.annexrepo import AnnexRepo
from datalad.support.constraints import (
    EnsureBool,
    EnsureChoice,
    EnsureNone,
    EnsureStr,
)
from datalad.support.exceptions import (
    InsufficientArgumentsError,
    MissingExternalDependency,
)
from datalad.support.external_versions import external_versions
from datalad.support.network import (
    is_ssh,
    PathRI,
    RI,
)
from datalad.support.sshconnector import sh_quote
from datalad.support.param import Parameter
from datalad.utils import (
    make_tempfile,
    _path_,
    slash_join,
<<<<<<< HEAD
    ensure_list,
    quote_cmdlinearg,
=======
    assure_list,
>>>>>>> 3fb48cab
)
from datalad.core.local.diff import diff_dataset

from datalad.utils import on_windows

lgr = logging.getLogger('datalad.distribution.create_sibling')
# Window's own mkdir command creates intermediate directories by default
# and does not take flags: https://github.com/datalad/datalad/issues/5211
mkdir_cmd = "mkdir" if on_windows else "mkdir -p" 


class _RunnerAdapter(WitlessRunner):
    """An adapter to use interchanegably with SSH connection"""

    def __call__(self, cmd):
        out = self.run(cmd, protocol=StdOutErrCapture)
        return out['stdout'], out['stderr']

    def get_git_version(self):
        return external_versions['cmd:git']

    def get_annex_version(self):
        return external_versions['cmd:annex']

    def put(self, source, destination, recursive=False,
            preserve_attrs=False):
        import shutil
        copy_fn = shutil.copy2 if preserve_attrs else shutil.copy
        if recursive:
            args = [source, destination]
            kwargs = {"copy_function": copy_fn}
            try:
                shutil.copytree(*args, **kwargs)
            except FileExistsError:
                # SSHConnection.put() is okay with copying a tree if the
                # destination directory already exists. With Python 3.8, we can
                # make copytree() do the same with dirs_exist_ok=True. But for
                # now, just rely on `cp`.
                cmd = ["cp", "-R"]
                if preserve_attrs:
                    cmd.append("-p")
                self(cmd + args)
        else:
            copy_fn(source, destination)


def _create_dataset_sibling(
        name,
        ds,
        hierarchy_basepath,
        shell,
        replicate_local_structure,
        ri,
        target_dir,
        target_url,
        target_pushurl,
        existing,
        shared,
        group,
        publish_depends,
        publish_by_default,
        install_postupdate_hook,
        as_common_datasrc,
        annex_wanted,
        annex_group,
        annex_groupwanted,
        inherit
):
    """Everyone is very smart here and could figure out the combinatorial
    affluence among provided tiny (just slightly over a dozen) number of options
    and only a few pages of code
    """
    localds_path = ds.path
    ds_name = relpath(localds_path, start=hierarchy_basepath)
    if not replicate_local_structure:
        ds_name = '' if ds_name == curdir \
            else '-{}'.format(ds_name.replace("/", "-"))
        remoteds_path = target_dir.replace(
            "%RELNAME",
            ds_name)
    else:
        # TODO: opj depends on local platform, not the remote one.
        # check how to deal with it. Does windows ssh server accept
        # posix paths? vice versa? Should planned SSH class provide
        # tools for this issue?
        # see gh-1188
        remoteds_path = normpath(opj(target_dir, ds_name))

    ds_repo = ds.repo
    # construct a would-be ssh url based on the current dataset's path
    ri.path = remoteds_path
    ds_url = ri.as_str()
    # configure dataset's git-access urls
    ds_target_url = target_url.replace('%RELNAME', ds_name) \
        if target_url else ds_url
    # push, configure only if needed
    ds_target_pushurl = None
    if ds_target_url != ds_url:
        # not guaranteed that we can push via the primary URL
        ds_target_pushurl = target_pushurl.replace('%RELNAME', ds_name) \
            if target_pushurl else ds_url

    lgr.info("Considering to create a target dataset {0} at {1} of {2}".format(
        localds_path, remoteds_path,
        "localhost" if isinstance(ri, PathRI) else ri.hostname))
    # Must be set to True only if exists and existing='reconfigure'
    # otherwise we might skip actions if we say existing='reconfigure'
    # but it did not even exist before
    only_reconfigure = False
    if remoteds_path != '.':
        # check if target exists
        # TODO: Is this condition valid for != '.' only?
        path_children = _ls_remote_path(shell, remoteds_path)
        path_exists = path_children is not None

        if path_exists:
            _msg = "Target path %s already exists." % remoteds_path
        if path_exists and not path_children:
            # path should be an empty directory, which should be ok to remove
            try:
                lgr.debug(
                    "Trying to rmdir %s on remote since seems to be an empty dir",
                    remoteds_path
                )
                # should be safe since should not remove anything unless an empty dir
                shell("rmdir {}".format(sh_quote(remoteds_path)))
                path_exists = False
            except CommandError as e:
                # If fails to rmdir -- either contains stuff no permissions
                # TODO: fixup encode/decode dance again :-/ we should have got
                # unicode/str here by now.  I guess it is the same as
                # https://github.com/ReproNim/niceman/issues/83
                # where I have reused this Runner thing
                try:
                    # ds_name is unicode which makes _msg unicode so we must be
                    # unicode-ready
                    err_str = str(e.stderr)
                except UnicodeDecodeError:
                    err_str = e.stderr.decode(errors='replace')
                _msg += " And it fails to rmdir (%s)." % (err_str.strip(),)

        if path_exists:
            if existing == 'error':
                raise RuntimeError(_msg)
            elif existing == 'skip':
                lgr.info(_msg + " Skipping")
                return
            elif existing == 'replace':
                remove = False
                if path_children:
                    has_git = '.git' in path_children
                    _msg_stats = _msg \
                                 + " It is %sa git repository and has %d files/dirs." % (
                                     "" if has_git else "not ", len(path_children)
                                 )
                    if ui.is_interactive:
                        remove = ui.yesno(
                            "Do you really want to remove it?",
                            title=_msg_stats,
                            default=False
                        )
                    else:
                        raise RuntimeError(
                            _msg_stats +
                            " Remove it manually first or rerun datalad in "
                            "interactive shell to confirm this action.")
                if not remove:
                    raise RuntimeError(_msg)
                # Remote location might already contain a git repository or be
                # just a directory.
                lgr.info(_msg + " Replacing")
                # enable write permissions to allow removing dir
                shell("chmod -R +r+w {}".format(sh_quote(remoteds_path)))
                # remove target at path
                shell("rm -rf {}".format(sh_quote(remoteds_path)))
                # if we succeeded in removing it
                path_exists = False
                # Since it is gone now, git-annex also should forget about it
                remotes = ds_repo.get_remotes()
                if name in remotes:
                    # so we had this remote already, we should announce it dead
                    # XXX what if there was some kind of mismatch and this name
                    # isn't matching the actual remote UUID?  should have we
                    # checked more carefully?
                    lgr.info(
                        "Announcing existing remote %s dead to annex and removing",
                        name
                    )
                    if isinstance(ds_repo, AnnexRepo):
                        ds_repo.set_remote_dead(name)
                    ds_repo.remove_remote(name)
            elif existing == 'reconfigure':
                lgr.info(_msg + " Will only reconfigure")
                only_reconfigure = True
            else:
                raise ValueError(
                    "Do not know how to handle existing={}".format(
                        repr(existing)))
        if not path_exists:
            shell("{} {}".format(mkdir_cmd, sh_quote(remoteds_path)))

    delayed_super = _DelayedSuper(ds)
    if inherit and delayed_super.super:
        if shared is None:
            # here we must analyze current_ds's super, not the super_ds
            # inherit from the setting on remote end
            shared = CreateSibling._get_ds_remote_shared_setting(
                delayed_super, name, shell)

        if not install_postupdate_hook:
            # Even though directive from above was False due to no UI explicitly
            # requested, we were asked to inherit the setup, so we might need
            # to install the hook, if super has it on remote
            install_postupdate_hook = CreateSibling._has_active_postupdate(
                delayed_super, name, shell)



    if group:
        # Either repository existed before or a new directory was created for it,
        # set its group to a desired one if was provided with the same chgrp
        shell("chgrp -R {} {}".format(
            sh_quote(str(group)),
            sh_quote(remoteds_path)))
    # don't (re-)initialize dataset if existing == reconfigure
    if not only_reconfigure:
        # init git and possibly annex repo
        if not CreateSibling.init_remote_repo(
                remoteds_path, shell, shared, ds,
                description=target_url):
            return

        if target_url and not is_ssh(target_url):
            # we are not coming in via SSH, hence cannot assume proper
            # setup for webserver access -> fix
            shell('git -C {} update-server-info'.format(sh_quote(remoteds_path)))
    else:
        # TODO -- we might still want to reconfigure 'shared' setting!
        pass

    # at this point we have a remote sibling in some shape or form
    # -> add as remote
    lgr.debug("Adding the siblings")
    # TODO generator, yield the now swallowed results
    Siblings.__call__(
        'configure',
        dataset=ds,
        name=name,
        url=ds_target_url,
        pushurl=ds_target_pushurl,
        recursive=False,
        fetch=True,
        as_common_datasrc=as_common_datasrc,
        publish_by_default=publish_by_default,
        publish_depends=publish_depends,
        annex_wanted=annex_wanted,
        annex_group=annex_group,
        annex_groupwanted=annex_groupwanted,
        inherit=inherit,
        result_renderer=None,
    )

    # check git version on remote end
    lgr.info("Adjusting remote git configuration")
    if shell.get_git_version() and shell.get_git_version() >= LooseVersion("2.4"):
        # allow for pushing to checked out branch
        try:
            shell("git -C {} config receive.denyCurrentBranch updateInstead".format(
                sh_quote(remoteds_path)))
        except CommandError as e:
            lgr.error("git config failed at remote location %s.\n"
                      "You will not be able to push to checked out "
                      "branch. Error: %s", remoteds_path, exc_str(e))
    else:
        lgr.error("Git version >= 2.4 needed to configure remote."
                  " Version detected on server: %s\nSkipping configuration"
                  " of receive.denyCurrentBranch - you will not be able to"
                  " publish updates to this repository. Upgrade your git"
                  " and run with --existing=reconfigure",
                  shell.get_git_version())

    branch = ds_repo.get_active_branch()
    if branch is not None:
        branch = ds_repo.get_corresponding_branch(branch) or branch
        # Setting the HEAD for the created sibling to the original repo's
        # current branch should be unsurprising, and it helps with consumers
        # that don't properly handle the default branch with no commits. See
        # gh-4349.
        shell("git -C {} symbolic-ref HEAD refs/heads/{}"
              .format(sh_quote(remoteds_path), branch))

    if install_postupdate_hook:
        # enable metadata refresh on dataset updates to publication server
        lgr.info("Enabling git post-update hook ...")
        try:
            CreateSibling.create_postupdate_hook(
                remoteds_path, shell, ds)
        except CommandError as e:
            lgr.error("Failed to add json creation command to post update "
                      "hook.\nError: %s" % exc_str(e))

    return remoteds_path


def _ls_remote_path(ssh, path):
    try:
        # yoh tried ls on mac
        out, err = ssh("ls -A1 {}".format(sh_quote(path)))
        if err:
            # we might even want to raise an exception, but since it was
            # not raised, let's just log a warning
            lgr.warning(
                "There was some output to stderr while running ls on %s via ssh: %s",
                path, err
            )
    except CommandError as e:
        if "No such file or directory" in e.stderr and \
                path in e.stderr:
            return None
        else:
            raise  # It's an unexpected failure here
    return [l for l in out.split(os.linesep) if l]


@build_doc
class CreateSibling(Interface):
    """Create a dataset sibling on a UNIX-like Shell (local or SSH)-accessible machine

    Given a local dataset, and a path or SSH login information this command
    creates a remote dataset repository and configures it as a dataset sibling
    to be used as a publication target (see `publish` command).

    Various properties of the remote sibling can be configured (e.g. name
    location on the server, read and write access URLs, and access
    permissions.

    Optionally, a basic web-viewer for DataLad datasets can be installed
    at the remote location.

    This command supports recursive processing of dataset hierarchies, creating
    a remote sibling for each dataset in the hierarchy. By default, remote
    siblings are created in hierarchical structure that reflects the
    organization on the local file system. However, a simple templating
    mechanism is provided to produce a flat list of datasets (see
    --target-dir).
    """
    # XXX prevent common args from being added to the docstring
    _no_eval_results = True

    _params_ = dict(
        # TODO: Figure out, whether (and when) to use `sshurl` as push url
        dataset=Parameter(
            args=("--dataset", "-d",),
            doc="""specify the dataset to create the publication target for. If
                no dataset is given, an attempt is made to identify the dataset
                based on the current working directory""",
            constraints=EnsureDataset() | EnsureNone()),
        sshurl=Parameter(
            args=("sshurl",),
            metavar='SSHURL',
            nargs='?',
            doc="""Login information for the target server. This can be given
                as a URL (ssh://host/path), SSH-style (user@host:path) or just
                a local path.
                Unless overridden, this also serves the future dataset's access
                URL and path on the server.""",
            constraints=EnsureStr()),
        name=Parameter(
            args=('-s', '--name',),
            metavar='NAME',
            doc="""sibling name to create for this publication target.
                If `recursive` is set, the same name will be used to label all
                the subdatasets' siblings. When creating a target dataset fails,
                no sibling is added""",
            constraints=EnsureStr() | EnsureNone(),
            nargs="?"),
        target_dir=Parameter(
            args=('--target-dir',),
            metavar='PATH',
            doc="""path to the directory *on the server* where the dataset
                shall be created. By default this is set to the URL (or local
                path) specified via [PY: `sshurl` PY][CMD: SSHURL CMD]. If a
                relative path is provided here, it is interpreted as being
                relative to the user's home directory on the server (or
                relative to [PY: `sshurl` PY][CMD: SSHURL CMD], when that is a
                local path).
                Additional features are relevant for recursive processing of
                datasets with subdatasets. By default, the local
                dataset structure is replicated on the server. However, it is
                possible to provide a template for generating different target
                directory names for all (sub)datasets. Templates can contain
                certain placeholder that are substituted for each (sub)dataset.
                For example: "/mydirectory/dataset%%RELNAME".\nSupported
                placeholders:\n
                %%RELNAME - the name of the datasets, with any slashes replaced by
                dashes\n""",
            constraints=EnsureStr() | EnsureNone()),
        target_url=Parameter(
            args=('--target-url',),
            metavar='URL',
            doc=""""public" access URL of the to-be-created target dataset(s)
                (default: `sshurl`). Accessibility of this URL determines the
                access permissions of potential consumers of the dataset.
                As with `target_dir`, templates (same set of placeholders)
                are supported.  Also, if specified, it is provided as the annex
                description\n""",
            constraints=EnsureStr() | EnsureNone()),
        target_pushurl=Parameter(
            args=('--target-pushurl',),
            metavar='URL',
            doc="""In case the `target_url` cannot be used to publish to the
                dataset, this option specifies an alternative URL for this
                purpose. As with `target_url`, templates (same set of
                placeholders) are supported.\n""",
            constraints=EnsureStr() | EnsureNone()),
        recursive=recursion_flag,
        recursion_limit=recursion_limit,
        existing=Parameter(
            args=("--existing",),
            constraints=EnsureChoice('skip', 'error', 'reconfigure', 'replace'),
            metavar='MODE',
            doc="""action to perform, if a sibling is already configured under the
            given name and/or a target (non-empty) directory already exists.
            In this case, a dataset can be skipped ('skip'), the sibling
            configuration be updated ('reconfigure'), or process interrupts with
            error ('error'). DANGER ZONE: If 'replace' is used, an existing target
            directory will be forcefully removed, re-initialized, and the
            sibling (re-)configured (thus implies 'reconfigure').
            `replace` could lead to data loss, so use with care.  To minimize
            possibility of data loss, in interactive mode DataLad will ask for
            confirmation, but it would raise an exception in non-interactive mode.
            """,),
        inherit=inherit_opt,
        shared=Parameter(
            args=("--shared",),
            metavar='{false|true|umask|group|all|world|everybody|0xxx}',
            doc="""if given, configures the access permissions on the server
            for multi-users (this could include access by a webserver!).
            Possible values for this option are identical to those of
            `git init --shared` and are described in its documentation.""",
            constraints=EnsureStr() | EnsureBool() | EnsureNone()),
        group=Parameter(
            args=("--group",),
            metavar="GROUP",
            doc="""Filesystem group for the repository. Specifying the group is
            particularly important when [CMD: --shared=group CMD][PY:
            shared="group" PY]""",
            constraints=EnsureStr() | EnsureNone()
        ),
        ui=Parameter(
            args=("--ui",),
            metavar='{false|true|html_filename}',
            doc="""publish a web interface for the dataset with an
            optional user-specified name for the html at publication
            target. defaults to `index.html` at dataset root""",
            constraints=EnsureBool() | EnsureStr()),
        as_common_datasrc=as_common_datasrc,
        publish_depends=publish_depends,
        publish_by_default=publish_by_default,
        annex_wanted=annex_wanted_opt,
        annex_group=annex_group_opt,
        annex_groupwanted=annex_groupwanted_opt,
        since=Parameter(
            args=("--since",),
            constraints=EnsureStr() | EnsureNone(),
            doc="""limit processing to datasets that have been changed since a given
            state (by tag, branch, commit, etc). This can be used to create siblings
            for recently added subdatasets."""),
    )

    @staticmethod
    @datasetmethod(name='create_sibling')
    @eval_results
    def __call__(sshurl, name=None, target_dir=None,
                 target_url=None, target_pushurl=None,
                 dataset=None,
                 recursive=False,
                 recursion_limit=None,
                 existing='error',
                 shared=None,
                 group=None,
                 ui=False,
                 as_common_datasrc=None,
                 publish_by_default=None,
                 publish_depends=None,
                 annex_wanted=None, annex_group=None, annex_groupwanted=None,
                 inherit=False,
                 since=None):
        #
        # nothing without a base dataset
        #
        ds = require_dataset(dataset, check_installed=True,
                             purpose='creating a sibling')
        refds_path = ds.path

        #
        # all checks that are possible before we start parsing the dataset
        #

        # possibly use sshurl to get the name in case if not specified
        if not sshurl:
            if not inherit:
                raise InsufficientArgumentsError(
                    "needs at least an SSH URL, if no inherit option"
                )
            if name is None:
                raise ValueError(
                    "Neither SSH URL, nor the name of sibling to inherit from "
                    "was specified"
                )
            # It might well be that we already have this remote setup
            try:
                sshurl = CreateSibling._get_remote_url(ds, name)
            except Exception as exc:
                lgr.debug('%s does not know about url for %s: %s', ds, name, exc_str(exc))
        elif inherit:
            raise ValueError(
                "For now, for clarity not allowing specifying a custom sshurl "
                "while inheriting settings"
            )
            # may be could be safely dropped -- still WiP

        if not sshurl:
            # TODO: may be more back up before _prep?
            super_ds = ds.get_superdataset()
            if not super_ds:
                raise ValueError(
                    "Could not determine super dataset for %s to inherit URL"
                    % ds
                )
            super_url = CreateSibling._get_remote_url(super_ds, name)
            # for now assuming hierarchical setup
            # (TODO: to be able to destinguish between the two, probably
            # needs storing datalad.*.target_dir to have %RELNAME in there)
            sshurl = slash_join(super_url, relpath(refds_path, super_ds.path))

        # check the login URL
        sibling_ri = RI(sshurl)
        ssh_sibling = is_ssh(sibling_ri)
        if not (ssh_sibling or isinstance(sibling_ri, PathRI)):
            raise ValueError(
                "Unsupported SSH URL or path: '{0}', "
                "use ssh://host/path, host:path or path syntax".format(sshurl))

        if not name:
            name = sibling_ri.hostname if ssh_sibling else "local"
            lgr.debug(
                "No sibling name given. Using %s'%s' as sibling name",
                "URL hostname " if ssh_sibling else "",
                name)
        if since == '':
            # consider creating siblings only since the point of
            # the last update
            # XXX here we assume one to one mapping of names from local branches
            # to the remote
            active_branch = ds.repo.get_active_branch()
            since = '%s/%s' % (name, active_branch)

        #
        # parse the base dataset to find all subdatasets that need processing
        #
        to_process = []
        cand_ds = [
            Dataset(r['path'])
            for r in diff_dataset(
                ds,
                fr=since,
                to=None,
                # make explicit, but doesn't matter, no recursion in diff()
                constant_refs=True,
                # contrain to the paths of all locally existing subdatasets
                path=[
                    sds['path']
                    for sds in ds.subdatasets(
                        recursive=recursive,
                        recursion_limit=recursion_limit,
                        fulfilled=True,
                        result_renderer=None)
                ],
                # save cycles, we are only looking for datasets
                annex=None,
                untracked='no',
                # recursion was done faster by subdatasets()
                recursive=False,
                # save cycles, we are only looking for datasets
                eval_file_type=False,
            )
            if r.get('type') == 'dataset' and r.get('state', None) != 'clean'
        ]
        # check remotes setup
        for d in cand_ds if since else ([ds] + cand_ds):
            d_repo = d.repo
            if d_repo is None:
                continue
            checkds_remotes = d.repo.get_remotes()
            res = dict(
                action='create_sibling',
                path=d.path,
                type='dataset',
            )

            if publish_depends:
                # make sure dependencies are valid
                # TODO: inherit -- we might want to automagically create
                # those dependents as well???
                unknown_deps = set(ensure_list(publish_depends)).difference(
                    checkds_remotes)
                if unknown_deps:
                    yield dict(
                        res,
                        status='error',
                        message=('unknown sibling(s) specified as publication '
                                 'dependency: %s', unknown_deps),
                    )
                    continue
            if name in checkds_remotes and existing in ('error', 'skip'):
                yield dict(
                    res,
                    status='error' if existing == 'error' else 'notneeded',
                    message=(
                        "sibling '%s' already configured (specify alternative "
                        "name, or force reconfiguration via --existing", name),
                )
                continue
            to_process.append(res)

        if not to_process:
            # we ruled out all possibilities
            # TODO wait for gh-1218 and make better return values
            lgr.info("No datasets qualify for sibling creation. "
                     "Consider different settings for --existing "
                     "or --since if this is unexpected")
            return

        if ssh_sibling:
            # request ssh connection:
            lgr.info("Connecting ...")
            shell = ssh_manager.get_connection(sshurl)
        else:
            shell = _RunnerAdapter()
            sibling_ri.path = str(resolve_path(sibling_ri.path, dataset))
            if target_dir:
                target_dir = opj(sibling_ri.path, target_dir)

        if target_dir is None:
            if sibling_ri.path:
                target_dir = sibling_ri.path
            else:
                target_dir = '.'

        # TODO: centralize and generalize template symbol handling
        replicate_local_structure = "%RELNAME" not in target_dir

        if not shell.get_annex_version():
            raise MissingExternalDependency(
                'git-annex',
                msg="It's required on the {} machine to create a sibling"
                    .format('remote' if ssh_sibling else 'local'))

        #
        # all checks done and we have a connection, now do something
        #

        # loop over all datasets, ordered from top to bottom to make test
        # below valid (existing directories would cause the machinery to halt)
        # But we need to run post-update hook in depth-first fashion, so
        # would only collect first and then run (see gh #790)
        yielded = set()
        remote_repos_to_run_hook_for = []
        for currentds_ap in \
                sorted(to_process, key=lambda x: x['path'].count('/')):
            current_ds = Dataset(currentds_ap['path'])

            path = _create_dataset_sibling(
                name,
                current_ds,
                refds_path,
                shell,
                replicate_local_structure,
                sibling_ri,
                target_dir,
                target_url,
                target_pushurl,
                existing,
                shared,
                group,
                publish_depends,
                publish_by_default,
                ui,
                as_common_datasrc,
                annex_wanted,
                annex_group,
                annex_groupwanted,
                inherit
            )
            if not path:
                # nothing new was created
                # TODO is 'notneeded' appropriate in this case?
                currentds_ap['status'] = 'notneeded'
                # TODO explain status in 'message'
                yield currentds_ap
                yielded.add(currentds_ap['path'])
                continue
            remote_repos_to_run_hook_for.append((path, currentds_ap))

            # publish web-interface to root dataset on publication server
            if current_ds.path == refds_path and ui:
                lgr.info("Uploading web interface to %s" % path)
                try:
                    CreateSibling.upload_web_interface(path, shell, shared, ui)
                except CommandError as e:
                    currentds_ap['status'] = 'error'
                    currentds_ap['message'] = (
                        "failed to push web interface to the remote datalad repository (%s)",
                        exc_str(e))
                    yield currentds_ap
                    yielded.add(currentds_ap['path'])
                    continue

        # in reverse order would be depth first
        lgr.info("Running post-update hooks in all created siblings")
        # TODO: add progressbar
        for path, currentds_ap in remote_repos_to_run_hook_for[::-1]:
            # Trigger the hook
            lgr.debug("Running hook for %s (if exists and executable)", path)
            try:
                shell("cd {} "
                      "&& ( [ -x hooks/post-update ] && hooks/post-update || true )"
                      "".format(sh_quote(_path_(path, ".git"))))
            except CommandError as e:
                currentds_ap['status'] = 'error'
                currentds_ap['message'] = (
                    "failed to run post-update hook under remote path %s (%s)",
                    path, exc_str(e))
                yield currentds_ap
                yielded.add(currentds_ap['path'])
                continue
            if not currentds_ap['path'] in yielded:
                # if we were silent until now everything is just splendid
                currentds_ap['status'] = 'ok'
                yield currentds_ap

    @staticmethod
    def _run_on_ds_ssh_remote(ds, name, ssh, cmd):
        """Given a dataset, and name of the remote, run command via ssh

        Parameters
        ----------
        cmd: str
          Will be .format()'ed given the `path` to the dataset on remote

        Returns
        -------
        out

        Raises
        ------
        CommandError
        """
        remote_url = CreateSibling._get_remote_url(ds, name)
        remote_ri = RI(remote_url)
        out, err = ssh(cmd.format(path=sh_quote(remote_ri.path)))
        if err:
            lgr.warning("Got stderr while calling ssh: %s", err)
        return out

    @staticmethod
    def _get_ds_remote_shared_setting(ds, name, ssh):
        """Figure out setting of sharedrepository for dataset's `name` remote"""
        shared = None
        try:
            # TODO -- we might need to expanduser taking .user into account
            # but then it must be done also on remote side
            out = CreateSibling._run_on_ds_ssh_remote(
                ds, name, ssh,
                'git -C {path} config --get core.sharedrepository'
            )
            shared = out.strip()
        except CommandError as e:
            lgr.debug(
                "Could not figure out remote shared setting of %s for %s due "
                "to %s",
                ds, name, exc_str(e)
            )
            # could well be ok if e.g. not shared
            # TODO: more detailed analysis may be?
        return shared

    @staticmethod
    def _has_active_postupdate(ds, name, ssh):
        """Figure out either has active post-update hook

        Returns
        -------
        bool or None
          None if something went wrong and we could not figure out
        """
        has_active_post_update = None
        try:
            # TODO -- we might need to expanduser taking .user into account
            # but then it must be done also on remote side
            out = CreateSibling._run_on_ds_ssh_remote(
                ds, name, ssh,
                'cd {path} && [ -x .git/hooks/post-update ] && echo yes || echo no'
            )
            out = out.strip()
            assert out in ('yes', 'no')
            has_active_post_update = out == "yes"
        except CommandError as e:
            lgr.debug(
                "Could not figure out either %s on remote %s has active "
                "post_update hook due to %s",
                ds, name, exc_str(e)
            )
        return has_active_post_update

    @staticmethod
    def _get_remote_url(ds, name):
        """A little helper to get url from pushurl or from url if not defined"""
        # take pushurl if present, if not -- just a url
        url = ds.config.get('remote.%s.pushurl' % name) or \
            ds.config.get('remote.%s.url' % name)
        if not url:
            raise ValueError(
                "%s had neither pushurl or url defined for %s" % (ds, name)
            )
        return url

    @staticmethod
    def init_remote_repo(path, ssh, shared, dataset, description=None):
        cmd = "git -C {} init{}".format(
            sh_quote(path),
            " --shared='{}'".format(sh_quote(shared)) if shared else '')
        try:
            ssh(cmd)
        except CommandError as e:
            lgr.error("Initialization of remote git repository failed at %s."
                      "\nError: %s\nSkipping ..." % (path, exc_str(e)))
            return False

        if isinstance(dataset.repo, AnnexRepo):
            # init remote git annex repo (part fix of #463)
            try:
                ssh(
                    "git -C {} annex init {}".format(
                        sh_quote(path),
                        sh_quote(description)
                        if description else '')
                )
            except CommandError as e:
                lgr.error("Initialization of remote git annex repository failed at %s."
                          "\nError: %s\nSkipping ..." % (path, exc_str(e)))
                return False
        return True

    @staticmethod
    def create_postupdate_hook(path, ssh, dataset):
        # location of post-update hook file, logs folder on remote target
        hooks_remote_dir = opj(path, '.git', 'hooks')
        # make sure hooks directory exists (see #1251)
        ssh('{} {}'.format(mkdir_cmd, sh_quote(hooks_remote_dir)))
        hook_remote_target = opj(hooks_remote_dir, 'post-update')

        # create json command for current dataset
        log_filename = 'datalad-publish-hook-$(date +%s).log' % TIMESTAMP_FMT
        hook_content = r'''#!/bin/bash

git update-server-info

#
# DataLad
#
# (Re)generate meta-data for DataLad Web UI and possibly init new submodules
dsdir="$(dirname $0)/../.."
logfile="$dsdir/{WEB_META_LOG}/{log_filename}"

if [ ! -e "$dsdir/.git" ]; then
  echo Assumption of being under .git has failed >&2
  exit 1
fi

mkdir -p "$dsdir/{WEB_META_LOG}"  # assure logs directory exists

# Avoid file name collisions.
suffix=0
logfile_orig="$logfile"
while [ -f "$logfile" ]; do
  suffix=$(( $suffix + 1 ))
  logfile="$logfile_orig.$suffix"
done

( which datalad > /dev/null \
  && ( cd "$dsdir"; GIT_DIR="$PWD/.git" datalad ls -a --json file .; ) \
  || echo "E: no datalad found - skipping generation of indexes for web frontend"; \
) &> "$logfile"
'''.format(WEB_META_LOG=WEB_META_LOG, **locals())

        with make_tempfile(content=hook_content) as tempf:
            # create post_update hook script
            # upload hook to dataset
            ssh.put(tempf, hook_remote_target)
        # and make it executable
        ssh('chmod +x {}'.format(sh_quote(hook_remote_target)))

    @staticmethod
    def upload_web_interface(path, ssh, shared, ui):
        # path to web interface resources on local
        webui_local = opj(dirname(datalad.__file__), 'resources', 'website')
        # local html to dataset
        html_local = opj(webui_local, "index.html")

        # name and location of web-interface html on target
        html_targetname = {True: ui, False: "index.html"}[isinstance(ui, str)]
        html_target = opj(path, html_targetname)

        # upload ui html to target
        ssh.put(html_local, html_target)

        # upload assets to the dataset
        webresources_local = opj(webui_local, 'assets')
        webresources_remote = opj(path, WEB_HTML_DIR)
        ssh('{} {}'.format(mkdir_cmd, sh_quote(webresources_remote)))
        ssh.put(webresources_local, webresources_remote, recursive=True)

        # minimize and upload js assets
        for js_file in glob(opj(webresources_local, 'js', '*.js')):
            with open(js_file) as asset:
                try:
                    from jsmin import jsmin
                    # jsmin = lambda x: x   # no minimization
                    minified = jsmin(asset.read())                      # minify asset
                except ImportError:
                    lgr.warning(
                        "Will not minify web interface javascript, no jsmin available")
                    minified = asset.read()                             # no minify available
                with make_tempfile(content=minified) as tempf:          # write minified to tempfile
                    js_name = js_file.split('/')[-1]
                    ssh.put(tempf, opj(webresources_remote, 'assets', 'js', js_name))  # and upload js

        # explicitly make web+metadata dir of dataset world-readable, if shared set to 'all'
        mode = None
        if shared in (True, 'true', 'all', 'world', 'everybody'):
            mode = 'a+rX'
        elif shared == 'group':
            mode = 'g+rX'
        elif str(shared).startswith('0'):
            mode = shared

        if mode:
            ssh('chmod -R {} {} {}'.format(
                mode,
                sh_quote(dirname(webresources_remote)),
                sh_quote(opj(path, 'index.html'))))<|MERGE_RESOLUTION|>--- conflicted
+++ resolved
@@ -89,12 +89,7 @@
     make_tempfile,
     _path_,
     slash_join,
-<<<<<<< HEAD
     ensure_list,
-    quote_cmdlinearg,
-=======
-    assure_list,
->>>>>>> 3fb48cab
 )
 from datalad.core.local.diff import diff_dataset
 
