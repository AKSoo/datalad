# emacs: -*- mode: python; py-indent-offset: 4; tab-width: 4; indent-tabs-mode: nil -*-
# ex: set sts=4 ts=4 sw=4 noet:
# ## ### ### ### ### ### ### ### ### ### ### ### ### ### ### ### ### ### ### ##
#
#   See COPYING file distributed along with the datalad package for the
#   copyright and license terms.
#
# ## ### ### ### ### ### ### ### ### ### ### ### ### ### ### ### ### ### ### ##
"""Implements class Dataset
"""

import logging
lgr = logging.getLogger('datalad.dataset')

lgr.log(5, "Importing dataset")

<<<<<<< HEAD
from os.path import abspath, join as opj, normpath, realpath, relpath
=======
import os
from os.path import abspath, join as opj, normpath
>>>>>>> 5bbbe2fb
from six import string_types, PY2
from functools import wraps

from datalad.support.gitrepo import GitRepo
from datalad.support.annexrepo import AnnexRepo
from datalad.support.gitrepo import InvalidGitRepositoryError, NoSuchPathError
from datalad.support.constraints import Constraint
from datalad.utils import optional_args, expandpath, is_explicit_path
from datalad.utils import swallow_logs
from datalad.utils import getpwd
from datalad.support.exceptions import InsufficientArgumentsError
from datalad.dochelpers import exc_str


# TODO: use the same piece for resolving paths against Git/AnnexRepo instances
#       (see normalize_path)
def resolve_path(path, ds=None):
    """Resolve a path specification (against a Dataset location)

    Any explicit path (absolute or relative) is returned as an absolute path.
    In case of an explicit relative path, the current working directory is
    used as a reference. Any non-explicit relative path is resolved against
    as dataset location, i.e. considered relative to the location of the
    dataset. If no dataset is provided, the current working directory is
    used.

    Returns
    -------
    Absolute path
    """
    path = expandpath(path, force_absolute=False)
    if is_explicit_path(path):
        return abspath(path)
    if ds is None:
        # no dataset given, use CWD as reference
        return abspath(path)
    else:
        return normpath(opj(ds.path, path))


class Dataset(object):
    __slots__ = ['_path', '_repo', '_id']

    def __init__(self, path):
        self._path = abspath(path)
        self._repo = None
        self._id = None

    def __repr__(self):
        return "<Dataset path=%s>" % self.path

    def __eq__(self, other):
        return self.path == other.path

    @property
    def path(self):
        """path to the dataset"""
        return self._path

    @property
    def repo(self):
        """Get an instance of the version control system/repo for this dataset,
        or None if there is none yet.

        If creating an instance of GitRepo is guaranteed to be really cheap
        this could also serve as a test whether a repo is present.

        Returns
        -------
        GitRepo
        """
        if self._repo is None:
            with swallow_logs():
                for cls, ckw, kw in (
                        (AnnexRepo, {'allow_noninitialized': True}, {'init': False}),
                        (GitRepo, {}, {})
                ):
                    if cls.is_valid_repo(self._path, **ckw):
                        try:
                            lgr.debug("Detected %s at %s", cls, self._path)
                            self._repo = cls(self._path, create=False, **kw)
                            break
                        except (InvalidGitRepositoryError, NoSuchPathError, RuntimeError) as exc:
                            lgr.debug("Oops -- guess on repo type was wrong?: %s", exc_str(exc))
                            pass
                if self._repo is None:
                    lgr.info("Failed to detect a valid repo at %s" % self.path)
                else:
                    # reset ID, because we now have a repo attached
                    self._id = None
        elif not isinstance(self._repo, AnnexRepo):
            # repo was initially set to be self._repo but might become AnnexRepo
            # at a later moment, so check if it didn't happen
            if 'git-annex' in self._repo.get_branches():
                # we acquired git-annex branch
                self._repo = AnnexRepo(self._repo.path, create=False)
                # reset ID, because we now have an annex attached
                self._id = None
        return self._repo

    @property
    def id(self):
        """Identifier of the dataset

        Returns
        -------
        str
          This is either a UUID of the dataset's annex, or the SHA sum
          of the current commit of the Git repository (if there is no annex),
          or string composed from the path of the dataset. Any non-UUID ID
          string is prefixed with '_:'
        """
        if self._id is None:
            if self.repo:
                if hasattr(self.repo, 'uuid'):
                    self._id = self.repo.uuid
                if not self._id:
                    # no annex
                    self._id = '_:{}'.format(self.repo.get_hexsha())
            else:
                # not even a VCS
                self._id = '_:{}'.format(self.path.replace(os.sep, '_'))

        return self._id

    def register_sibling(self, name, url, publish_url=None, verify=None):
        """Register the location of a sibling dataset under a given name.

        Optionally, different URLs can be given for retrieving information from
        the sibling and for publishing information to it.
        This is a cheap operation that does not confirm that at the given
        location an actual sibling dataset is available, unless verify is set.
        The value "dataset" verifies, that at the given URL an accessible
        dataset is available and the value "sibling" furthermore verifies, that
        this dataset shares at least one commit with self.

        Parameters
        ----------
        name
        url
        publish_url
        verify
          None | "dataset" | "sibling"
        """
        repo = self.repo

        if verify is not None:
            raise NotImplementedError("TODO: verify not implemented yet")

        if name not in repo.get_remotes():
            # Add remote
            repo.add_remote(name, url)
            if publish_url is not None:
                # set push url:
                repo._git_custom_command('', ["git", "remote",
                                              "set-url",
                                              "--push", name,
                                              publish_url])
            lgr.info("Added remote '%s':\n %s (pull)\n%s (push)." %
                     (name, url, publish_url if publish_url else url))
        else:
            lgr.warning("Remote '%s' already exists. Ignore.")
            raise ValueError("'%s' already exists. Couldn't register sibling.")

    def get_subdatasets(self, pattern=None, fulfilled=None, absolute=False,
                            recursive=False):
        """Get names/paths of all known dataset_datasets (subdatasets),
        optionally matching a specific name pattern.


        Parameters
        ----------
        pattern : None
          Not implemented
        fulfilled : None or bool
          If not None, return either only present or absent datasets.
        absolute : bool
          If True, absolute paths will be returned.
        recursive : bool
          If True, recurse into all subdatasets and report them too.

        Returns
        -------
        list(Dataset paths) or None
          None is return if there is not repository instance yet. For an
          existing repository with no subdatasets an empty list is returned.
        """
        if pattern is not None:
            raise NotImplementedError

        repo = self.repo
        if repo is None:
            return []

        # check whether we have anything in the repo. if not go home early
        if not repo.repo.head.is_valid():
            return []

        try:
            submodules = repo.get_submodules()
        except InvalidGitRepositoryError:
            # this happens when we access a repository with a submodule that
            # has no commits, hence doesn't appear in the index and
            # 'git submodule status' also doesn't list it
            return []

        # filter if desired
        if fulfilled is None:
            submodules = [sm.path for sm in submodules]
        else:
            submodules = [sm.path for sm in submodules
                          if sm.module_exists() == fulfilled]

        # expand list with child submodules. keep all paths relative to parent
        # and convert jointly at the end
        if recursive:
            rsm = []
            for sm in submodules:
                rsm.append(sm)
                sdspath = opj(self._path, sm)
                rsm.extend(
                    [opj(sm, sdsh)
                     for sdsh in Dataset(sdspath).get_subdatasets(
                         pattern=pattern, fulfilled=fulfilled, absolute=False,
                         recursive=recursive)])
            submodules = rsm

        if absolute:
            return [opj(self._path, sm) for sm in submodules]
        else:
            return submodules

    def create_subdataset(self, path,
                          name=None,
                          description=None,
                          no_annex=False,
                          annex_version=None,
                          annex_backend='MD5E',
                          git_opts=None,
                          annex_opts=None,
                          annex_init_opts=None):
        """Create a subdataset within this dataset

        Creates a new dataset at `path` and adds it as a subdataset to `self`.
        `path` is required to point to a location inside the dataset `self`.

        Parameters
        ----------
        path: str
          path to the subdataset to be created
        name: str
          name of the subdataset
        description: str
          a human-readable description of the dataset, that helps to identify it.
          Note: Doesn't work with `no_annex`
        no_annex: bool
          whether or not to create a pure git repository
        annex_version: str
          version of annex repository to be used
        annex_backend: str
          backend to be used by annex for computing file keys
        git_opts: list of str
          cmdline options to be passed to the git executable
        annex_opts: list of str
          cmdline options to be passed to git-annex
        annex_init_opts: list of str
          cmdline options to be passed to git-annex-init

        Returns
        -------
        Dataset
          the newly created dataset
        """

        # get absolute path (considering explicit vs relative):
        path = resolve_path(path, self)
        from .install import _with_sep
        if not realpath(path).startswith(_with_sep(realpath(self.path))):
            raise ValueError("path %s outside dataset %s" % (path, self))

        subds = Dataset(path)

        # create the dataset
        subds.create(description=description,
                     no_annex=no_annex,
                     annex_version=annex_version,
                     annex_backend=annex_backend,
                     git_opts=git_opts,
                     annex_opts=annex_opts,
                     annex_init_opts=annex_init_opts,
                     # Note:
                     # adding to the superdataset is what we are doing herein!
                     # add_to_super=True would lead to calling ourselves again
                     # and again
                     # While this is somewhat ugly, the issue behind this is a
                     # necessarily slightly different logic of `create` in
                     # comparison to other toplevel functions, which operate on
                     # an existing dataset and possibly on subdatasets.
                     # With `create` we suddenly need to operate on a
                     # superdataset, if add_to_super is True.
                     add_to_super=False)

        # add it as a submodule
        # TODO: clean that part and move it in here (Dataset)
        #       or call install to add the thing inplace
        from .install import _install_subds_inplace
        from os.path import relpath
        return _install_subds_inplace(ds=self, path=subds.path,
                                      relativepath=relpath(subds.path, self.path),
                                      name=name)

#    def get_file_handles(self, pattern=None, fulfilled=None):
#        """Get paths to all known file_handles, optionally matching a specific
#        name pattern.
#
#        If fulfilled is True, only paths to fullfiled handles are returned,
#        if False, only paths to unfulfilled handles are returned.
#
#        Parameters
#        ----------
#        pattern: str
#        fulfilled: bool
#
#        Returns
#        -------
#        list of str
#          (paths)
#        """
#        raise NotImplementedError("TODO")

    def recall_state(self, whereto):
        """Something that can be used to checkout a particular state
        (tag, commit) to "undo" a change or switch to a otherwise desired
        previous state.

        Parameters
        ----------
        whereto: str
        """
        if not self.is_installed():
            raise RuntimeError(
                "cannot remember a state when a dataset is not yet installed")
        self.repo.checkout(whereto)

    def is_installed(self):
        """Returns whether a dataset is installed.

        A dataset is installed when a repository for it exists on the filesystem.

        Returns
        -------
        bool
        """
        return self.path is not None and self.repo is not None

    def get_superdataset(self):
        """Get the dataset's superdataset

        Returns
        -------
        Dataset or None
        """

        # TODO: return only if self is subdataset of the superdataset
        #       (meaning: registered as submodule)?

        from os import pardir
        sds_path = GitRepo.get_toppath(opj(self.path, pardir))
        if sds_path is None:
            return None
        else:
            if realpath(self.path) != self.path:
                # we had symlinks in the path but sds_path would have not
                # so let's get "symlinked" version of the superdataset path
                sds_relpath = relpath(sds_path, realpath(self.path))
                sds_path = normpath(opj(self.path, sds_relpath))
            return Dataset(sds_path)


@optional_args
def datasetmethod(f, name=None, dataset_argname='dataset'):
    """Decorator to bind functions to Dataset class.

    The decorated function is still directly callable and additionally serves
    as method `name` of class Dataset.  To achieve this, the first positional
    argument is redirected to original keyword argument 'dataset_argname'. All
    other arguments stay in order (and keep their names, of course). That
    means, that the signature of the bound function is name(self, a, b) if the
    original signature is name(a, dataset, b) for example.

    The decorator has no effect on the actual function decorated with it.
    """
    if not name:
        name = f.func_name if PY2 else f.__name__

    @wraps(f)
    def apply_func(*args, **kwargs):
        """Wrapper function to assign arguments of the bound function to
        original function.

        Note
        ----
        This wrapper is NOT returned by the decorator, but only used to bind
        the function `f` to the Dataset class.
        """
        kwargs = kwargs.copy()
        from inspect import getargspec
        orig_pos = getargspec(f).args

        # If bound function is used with wrong signature (especially by
        # explicitly passing a dataset, let's raise a proper exception instead
        # of a 'list index out of range', that is not very telling to the user.
        if len(args) > len(orig_pos) or dataset_argname in kwargs:
            raise TypeError("{0}() takes at most {1} arguments ({2} given):"
                            " {3}".format(name, len(orig_pos), len(args),
                                          ['self'] + [a for a in orig_pos
                                                      if a != dataset_argname]))
        kwargs[dataset_argname] = args[0]
        ds_index = orig_pos.index(dataset_argname)
        for i in range(1, len(args)):
            if i <= ds_index:
                kwargs[orig_pos[i-1]] = args[i]
            elif i > ds_index:
                kwargs[orig_pos[i]] = args[i]
        return f(**kwargs)

    setattr(Dataset, name, apply_func)
    # So we could post-hoc later adjust the documentation string which is assigned
    # within .api
    apply_func.__orig_func__ = f
    return f


# Note: Cannot be defined with constraints.py, since then dataset.py needs to
# be imported from constraints.py, which needs to be imported from dataset.py
# for another constraint
class EnsureDataset(Constraint):

    def __call__(self, value):
        if isinstance(value, Dataset):
            return value
        elif isinstance(value, string_types):
            return Dataset(path=value)
        else:
            raise ValueError("Can't create Dataset from %s." % type(value))

    # TODO: Proper description? Mentioning Dataset class doesn't make sense for
    # commandline doc!
    def short_description(self):
        return "Dataset"

    def long_description(self):
        return """Value must be a Dataset or a valid identifier of a Dataset
        (e.g. a path)"""


def require_dataset(dataset, check_installed=True, purpose=None):
    """Helper function to resolve a dataset.

    This function tries to resolve a dataset given an input argument,
    or based on the process' working directory, if `None` is given.

    Parameters
    ----------
    dataset : None or path or Dataset
      Some value identifying a dataset or `None`. In the latter case
      a dataset will be searched based on the process working directory.
    check_installed : boold, optional
      If True, an optional check whether the resolved dataset is
      properly installed will be performed.
    purpose : str, optional
      This string will be inserted in error messages to make them more
      informative. The pattern is "... dataset for <STRING>".

    Returns
    -------
    Dataset
      Or raises an exception (InsufficientArgumentsError).
    """
    if dataset is not None and not isinstance(dataset, Dataset):
        dataset = Dataset(dataset)

    if dataset is None:  # possible scenario of cmdline calls
        dspath = GitRepo.get_toppath(getpwd())
        if not dspath:
            raise InsufficientArgumentsError("No dataset found")
        dataset = Dataset(dspath)

    assert(dataset is not None)
    lgr.debug("Resolved dataset{0}: {1}".format(
        'for {}'.format(purpose) if purpose else '',
        dataset))

    if check_installed and not dataset.is_installed():
        raise ValueError("No installed dataset found at "
                         "{0}.".format(dataset.path))

    return dataset<|MERGE_RESOLUTION|>--- conflicted
+++ resolved
@@ -14,12 +14,9 @@
 
 lgr.log(5, "Importing dataset")
 
-<<<<<<< HEAD
-from os.path import abspath, join as opj, normpath, realpath, relpath
-=======
 import os
 from os.path import abspath, join as opj, normpath
->>>>>>> 5bbbe2fb
+from os.path import realpath, relpath
 from six import string_types, PY2
 from functools import wraps
 
