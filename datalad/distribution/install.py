--- conflicted
+++ resolved
@@ -223,35 +223,6 @@
     assert(src_dotgit == '.git')
 
 
-<<<<<<< HEAD
-def get_containing_subdataset(ds, path):
-    """Given a base dataset and a relative path get containing subdataset
-
-    Parameters
-    ----------
-    ds : Dataset
-      Reference or base dataset
-    path : str
-      Path relative to the reference dataset
-
-    Returns
-    -------
-    Dataset
-    """
-    if is_explicit_path(path) and not path.startswith(ds.path):
-        # TODO: - move to dataset class
-        #       - have dedicated exception
-        raise ValueError("path {0} not in dataset {1}.".format(path, ds))
-
-    for subds in ds.get_subdatasets():
-        common = os.path.commonprefix((_with_sep(subds), _with_sep(path)))
-        if common.endswith(sep) and common == _with_sep(subds):
-            return Dataset(path=opj(ds.path, common))
-    return ds
-
-
-=======
->>>>>>> 82df4b4b
 # TODO: check whether the following is done already:
 # install of existing submodule; recursive call; source should not be None!
 
@@ -534,13 +505,9 @@
             # - an untracked file in this dataset
             # - an entire untracked/unknown existing subdataset
             ###################################################
-<<<<<<< HEAD
             lgr.log(5, "FileNotInRepositoryError logic")
-            subds = get_containing_subdataset(ds, relativepath)
-=======
             lgr.log(5, "FileNotInAnnexError logic")
             subds = ds.get_containing_subdataset(relativepath)
->>>>>>> 82df4b4b
             if ds.path != subds.path:
                 # FLOW GUIDE EXIT POINT
                 # target path belongs to a known subdataset, hand
