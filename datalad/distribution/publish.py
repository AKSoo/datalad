--- conflicted
+++ resolved
@@ -188,77 +188,8 @@
     # in, is when there is a tracking branch, and we get its state via
     # `refspec`
 
-<<<<<<< HEAD
-=======
     is_annex_repo = isinstance(ds.repo, AnnexRepo)
 
-    def _publish_data():
-        if ds.repo.is_remote_annex_ignored(remote):
-            return [], []  # Cannot publish any data
-        try:
-            remote_wanted = ds.repo.get_preferred_content('wanted', remote)
-        except CommandError as exc:
-            if "cannot determine uuid" in str(exc):
-                if not ds.repo.is_remote_annex_ignored(remote):
-                    lgr.warning(
-                        "Annex failed to determine UUID, skipping publishing data for now: %s",
-                        exc_str(exc)
-                    )
-                return [], []
-            raise
-
-        if (paths or annex_copy_options or remote_wanted) and is_annex_repo:
-            lgr.info("Publishing {0} data to {1}".format(ds, remote))
-            # overwrite URL with pushurl if any, reason:
-            # https://git-annex.branchable.com/bugs/annex_ignores_pushurl_and_uses_only_url_upon___34__copy_--to__34__/
-            # Note: This shouldn't happen anymore with newly added siblings.
-            #       But for now check for it, until we agree on how to fix existing
-            #       ones.
-            pushurl = ds.config.get('remote.{}.pushurl'.format(remote), None)
-            annexurl = ds.config.get('remote.{}.annexurl'.format(remote), None)
-            annex_copy_options_ = annex_copy_options or ''
-            if pushurl and not annexurl:
-                annex_copy_options_ += ' -c "remote.{}.annexurl={}"'.format(remote, pushurl)
-            if not paths and remote_wanted:
-                lgr.debug("Invoking copy --auto")
-                annex_copy_options_ += ' --auto'
-            # TODO:  we might need additional logic comparing the state of git-annex
-            # branch locally and on remote to see if information about the 'copy'
-            # was also reflected on the remote end
-            #git_annex_hexsha = ds.repo.get_hexsha('git-annex')
-            # TODO: must be the same if we merged/pushed before, if not -- skip
-            # special logic may be with a warning
-            if not force:
-                # if we force, we do not trust local knowledge and do the checks
-                annex_copy_options_ += ' --fast'
-            pblshd = ds.repo.copy_to(
-                files=paths,
-                remote=remote,
-                options=annex_copy_options_,
-                jobs=jobs
-            )
-            # if ds.submodules:
-            #     # NOTE: we might need to init them on the remote, but needs to
-            #     #  be done only if remote is sshurl and it is not bare there
-            #     #  (which I think we do not even support ATM)...
-            #     #  or we could do that in the hook, as it is done for now
-            #     #  (see create_sibling.py)
-            #     #
-            #     pass
-
-            # if ds.repo.get_hexsha('git-annex') != git_annex_hexsha:
-            #     # there were changes which should be pushed
-            #     lgr.debug(
-            #         "We have progressed git-annex branch should fetch/merge/push it to %s again",
-            #         remote)
-            #     ds.repo.fetch(remote=remote, refspec='git-annex')
-            #     ds.repo.merge_annex(remote)
-            #     _log_push_info(ds.repo.push(remote=remote, refspec=['git-annex']))
-            return pblshd
-        else:
-            return []
-
->>>>>>> 76f61653
     # Plan:
     # 1. Check if there is anything to push, and if so
     #    2. process push dependencies
@@ -270,29 +201,12 @@
     # in case there is no.
     # no tracking refspec yet?
 
-<<<<<<< HEAD
     # TODO: i think this whole modification detection could be done by path
     # annotation at the very beginning -- keeping it for now to not get too
     # dizzy in the forehead....
 
     # if forced -- we push regardless if there are differences or not
     diff = True if force else has_diff(ds, refspec, remote, paths)
-=======
-    if force:
-        # if forced -- we push regardless if there are differences or not
-        diff = True
-    # check if there are any differences wrt the to-be-published paths,
-    # and if not skip this dataset
-    else:
-        if refspec:
-            remote_branch_name = refspec[11:] \
-                if refspec.startswith('refs/heads/') \
-                else refspec
-        else:
-            # there was no tracking branch, check the push target
-            remote_branch_name = ds.repo.get_active_branch()
-
-        diff = _get_remote_diff(ds, paths, None, remote, remote_branch_name)
 
     # We might have got new information in git-annex branch although no other
     # changes
@@ -304,7 +218,6 @@
         diff = _get_remote_diff(ds, [], git_annex_commit, remote, 'git-annex')
         if diff:
             lgr.info("Will publish updated git-annex")
->>>>>>> 76f61653
 
     #
     # publish data (annex copy --to)
@@ -315,7 +228,6 @@
     # if not annex_ignore:
     #     if annex_uuid is None:
     #         # most probably not yet 'known' and might require some annex
-<<<<<<< HEAD
 
     copied_data = False
     # skip right away if data transfer is not desired
@@ -369,21 +281,6 @@
     # publish dataset (git push)
     #
     if not diff and not copied_data:
-=======
-    knew_remote_uuid = None
-    if is_annex_repo and not ds.repo.is_remote_annex_ignored(remote):
-        try:
-            ds.repo.get_preferred_content('wanted', remote)  # could be just checking config.remote.uuid
-            knew_remote_uuid = True
-        except CommandError:
-            knew_remote_uuid = False
-
-    if knew_remote_uuid:
-        # we can try publishing right away
-        published += _publish_data()
-
-    if not diff:
->>>>>>> 76f61653
         lgr.debug("No changes detected with respect to state of '%s'", remote)
         yield get_status_dict(ds=ds, status='notneeded', **kwargs)
     else:
@@ -422,12 +319,8 @@
         # we need to annex merge first. Otherwise a git push might be
         # rejected if involving all matching branches for example.
         # Once at it, also push the annex branch right here.
-<<<<<<< HEAD
         # even if we already fetched above we need to do it again
-        if isinstance(ds.repo, AnnexRepo):
-=======
         if is_annex_repo:
->>>>>>> 76f61653
             lgr.debug("Obtain remote annex info from '%s'", remote)
             ds.repo.fetch(remote=remote)
             ds.repo.merge_annex(remote)
@@ -473,7 +366,6 @@
         things2push = [t for t in things2push
                        if t not in ds.config.get('remote.{}.push'.format(remote), [])]
         # now we know what to push where
-<<<<<<< HEAD
         status, msg = _push(ds, remote, things2push)
         yield get_status_dict(ds=ds, status=status, message=msg, **kwargs)
 
@@ -537,41 +429,6 @@
     else:
         # all good: remote given and is known
         ds_remote_info[ds_path] = {'remote': to}
-=======
-        lgr.debug("Attempt to push '%s' to sibling '%s'", things2push, remote)
-        _log_push_info(ds.repo.push(remote=remote, refspec=things2push))
-        if things2push and ds.config.get('remote.{}.push'.format(remote)):
-            # since current state of ideas is to push both auto-detected and the
-            # possibly prescribed, if anything was, let's push again to possibly
-            # push left-over prescribed ones.
-            lgr.debug("Secondary push since custom push targets provided")
-            _log_push_info(ds.repo.push(remote=remote), log_nothing=False)
-
-        published.append(ds)
-
-    late_published_data = None
-    if knew_remote_uuid is False and is_annex_repo:
-        # publish only after we tried to sync/push and if it was annex repo
-        late_published_data = _publish_data()
-        published += late_published_data
-
-    # if we published something (data, subdatasets) even though there were no
-    # diff (thus no push), or there was an additional data published later
-    if ((not diff and published) or late_published_data) \
-            and is_annex_repo:
-        # we need to do the same annex merge dance and push updated git-annex
-        # and this way also trigger post-update hook which might update
-        # web UI meta-data
-        # https://github.com/datalad/datalad/issues/1658
-        lgr.info(
-            "Obtaining remote annex info from '%s' and pushing updated",
-            remote
-        )
-        ds.repo.fetch(remote=remote)
-        ds.repo.merge_annex(remote)
-        # this will trigger post-update hook if present
-        _log_push_info(ds.repo.push(remote=remote, refspec=['git-annex']))
->>>>>>> 76f61653
 
 
 
