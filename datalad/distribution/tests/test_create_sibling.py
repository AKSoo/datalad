--- conflicted
+++ resolved
@@ -490,13 +490,8 @@
     url = 'localhost:%s' % dst_relpath
     ds = Dataset(src_path).rev_create()
     create_tree(ds.path, {'sub.dat': 'lots of data'})
-<<<<<<< HEAD
     ds.rev_save('sub.dat')
-    ds.create_sibling(url)
-=======
-    ds.add('sub.dat')
     ds.create_sibling(url, ui=True)
->>>>>>> ab64a6cb
     published = ds.publish(to='localhost', transfer_data='all')
     assert_result_count(published, 1, path=opj(ds.path, 'sub.dat'))
     # verify that hook runs and there is nothing in stderr
@@ -537,21 +532,11 @@
     assert_postupdate_hooks(dst_path)
 
 
-<<<<<<< HEAD
-@skip_if_on_windows  # create_sibling incompatible with win servers
-@skip_ssh
-@with_tempfile(mkdir=True)
-@with_tempfile(suffix="target")
-def _test_target_ssh_inherit(standardgroup, src_path, target_path):
-    ds = Dataset(src_path).rev_create()
-=======
-@known_failure_direct_mode  #FIXME
 @skip_ssh
 @with_tempfile(mkdir=True)
 @with_tempfile(suffix="target")
 def _test_target_ssh_inherit(standardgroup, ui, src_path, target_path):
-    ds = Dataset(src_path).create()
->>>>>>> ab64a6cb
+    ds = Dataset(src_path).rev_create()
     target_url = 'localhost:%s' % target_path
     remote = "magical"
     # for the test of setting a group, will just smoke test while using current
@@ -562,15 +547,6 @@
         ds.repo.set_preferred_content('group', standardgroup, remote)
     ds.publish(to=remote)
 
-<<<<<<< HEAD
-    # now a month later we created a new subdataset
-    subds = ds.rev_create('sub')  # so now we got a hierarchy!
-    create_tree(subds.path, {'sub.dat': 'lots of data'})
-    subds.rev_save('sub.dat')
-    ok_file_under_git(subds.path, 'sub.dat', annexed=True)
-
-    target_sub = Dataset(opj(target_path, 'sub'))
-=======
     # now a month later we created a new subdataset... a few of the nested ones
     # A known hiccup happened when there
     # is also subsub ds added - we might incorrectly traverse and not prepare
@@ -579,9 +555,9 @@
     subdss = []
     nlevels = 2  # gets slow: 1 - 43 sec, 2 - 49 sec , 3 - 69 sec
     for levels in range(nlevels):
-        subds = parent_ds.create('sub')
+        subds = parent_ds.rev_create('sub')
         create_tree(subds.path, {'sub.dat': 'lots of data'})
-        subds.add('sub.dat', ds2super=True)
+        parent_ds.rev_save('sub', recursive=True)
         ok_file_under_git(subds.path, 'sub.dat', annexed=True)
         parent_ds = subds
         subdss.append(subds)
@@ -590,7 +566,6 @@
         Dataset(opj(*([target_path] + ['sub'] * (i+1))))
         for i in range(nlevels)
     ]
->>>>>>> ab64a6cb
     # since we do not have yet/thus have not used an option to record to publish
     # to that sibling by default (e.g. --set-upstream), if we run just ds.publish
     # -- should fail
