# ex: set sts=4 ts=4 sw=4 noet:
# ## ### ### ### ### ### ### ### ### ### ### ### ### ### ### ### ### ### ### ##
#
#   See COPYING file distributed along with the datalad package for the
#   copyright and license terms.
#
# ## ### ### ### ### ### ### ### ### ### ### ### ### ### ### ### ### ### ### ##
"""Test Dataset class

"""

import os
import shutil
from os.path import join as opj, abspath, normpath
<<<<<<< HEAD
from ..dataset import Dataset, EnsureDataset, resolve_path
from datalad.api import create
=======
from ..dataset import Dataset, EnsureDataset, resolve_path, require_dataset
>>>>>>> e6858b5b
from datalad.utils import chpwd, getpwd
from datalad.support.gitrepo import GitRepo
from datalad.support.annexrepo import AnnexRepo

from nose.tools import ok_, eq_, assert_false, assert_equal, assert_true
from datalad.tests.utils import with_tempfile, assert_in, with_tree, with_testrepos
from datalad.tests.utils import SkipTest
from datalad.tests.utils import assert_cwd_unchanged, skip_if_on_windows
from datalad.tests.utils import assure_dict_from_str, assure_list_from_str
from datalad.tests.utils import ok_generator
from datalad.tests.utils import assert_not_in
from datalad.tests.utils import assert_raises
from datalad.tests.utils import ok_startswith
from datalad.tests.utils import skip_if_no_module
from datalad.support.exceptions import InsufficientArgumentsError

from datalad.api import install

def test_EnsureDataset():

    c = EnsureDataset()

    # fails with anything else than a string or a Dataset:
    assert_raises(ValueError, c, 1)
    assert_raises(ValueError, c, ['a', 'list'])
    assert_raises(ValueError, c, (1, 2, 3))
    assert_raises(ValueError, c, {"what": "ever"})

    # returns Dataset, when string or Dataset passed
    res = c(opj("some", "path"))
    ok_(isinstance(res, Dataset))
    ok_(isinstance(c(res), Dataset))
    ok_(c(res) is res)

    # Note: Ensuring that string is valid path is not
    # part of the constraint itself, so not explicitly tested here.


@assert_cwd_unchanged
@with_tempfile(mkdir=True)
def test_resolve_path(somedir):

    abs_path = abspath(somedir)  # just to be sure
    rel_path = "some"
    expl_path_cur = opj(os.curdir, rel_path)
    expl_path_par = opj(os.pardir, rel_path)

    eq_(resolve_path(abs_path), abs_path)

    current = getpwd()
    # no Dataset => resolve using cwd:
    eq_(resolve_path(abs_path), abs_path)
    eq_(resolve_path(rel_path), opj(current, rel_path))
    eq_(resolve_path(expl_path_cur), normpath(opj(current, expl_path_cur)))
    eq_(resolve_path(expl_path_par), normpath(opj(current, expl_path_par)))

    # now use a Dataset as reference:
    ds = Dataset(abs_path)
    eq_(resolve_path(abs_path, ds), abs_path)
    eq_(resolve_path(rel_path, ds), opj(abs_path, rel_path))
    eq_(resolve_path(expl_path_cur, ds), normpath(opj(current, expl_path_cur)))
    eq_(resolve_path(expl_path_par, ds), normpath(opj(current, expl_path_par)))


# TODO: test remember/recall more extensive?

@with_testrepos(flavors=['local', 'local-url'])
@with_tempfile(mkdir=True)
def test_register_sibling(remote, path):
    AnnexRepo(path)
    ds = Dataset(path)
    ds.register_sibling('my_sibling', remote)
    assert_in('my_sibling', ds.repo.get_remotes())
    eq_(ds.repo.get_remote_url('my_sibling'), remote)

    ds.register_sibling('my_other_sibling', remote,
                        publish_url='http://fake.pushurl.com')
    assert_in('my_other_sibling', ds.repo.get_remotes())
    eq_(ds.repo.get_remote_url('my_other_sibling'), remote)
    # TODO: GitRepo method for push-url!

    # TODO: Validation!


@with_testrepos('.*nested_submodule.*', flavors=['local'])
def test_get_subdatasets(path):
    ds = Dataset(path)
    eq_(set(ds.get_subdatasets()), {'sub dataset1'})
    eq_(set(ds.get_subdatasets(recursive=True)),
<<<<<<< HEAD
        {'subdataset/subsubdataset', 'subdataset/subsubdataset/sub1',
         'subdataset/subsubdataset/sub2', 'subdataset/sub1',
         'subdataset/sub2', 'subdataset'})
    eq_(set(ds.get_subdatasets(recursive=True, recursion_limit=0)),
        set([]))
    eq_(set(ds.get_subdatasets(recursive=True, recursion_limit=1)),
        {'subdataset'})
    eq_(set(ds.get_subdatasets(recursive=True, recursion_limit=2)),
        {'subdataset', 'subdataset/subsubdataset', 'subdataset/sub1',
         'subdataset/sub2'})
=======
        {'sub dataset1/sub sub dataset1', 'sub dataset1/sub sub dataset1/subm 1',
         'sub dataset1/sub sub dataset1/subm 2', 'sub dataset1/subm 1',
         'sub dataset1/subm 2', 'sub dataset1'})
>>>>>>> e6858b5b
    # TODO:  More Flavors!


# TODO: There's something wrong with the nested testrepo!
@with_testrepos('submodule_annex')
@with_tempfile(mkdir=True)
def test_is_installed(src, path):
    ds = Dataset(path)
    assert_false(ds.is_installed())

    # get a clone:
    AnnexRepo(path, src)
    ok_(ds.is_installed())
    # submodule still not installed:
    subds = Dataset(opj(path, 'subm 1'))
    assert_false(subds.is_installed())
    # get the submodule
    # This would init so there is a .git file with symlink info, which is
    # as we agreed is more pain than gain, so let's use our install which would
    # do it right, after all we are checking 'is_installed' ;)
    # from datalad.cmd import Runner
    # Runner().run(['git', 'submodule', 'update', '--init', 'subm 1'], cwd=path)
    with chpwd(path):
        install('subm 1')
    ok_(subds.is_installed())


@with_tempfile(mkdir=True)
def test_dataset_contructor(path):
    # dataset needs a path
    assert_raises(TypeError, Dataset)
    assert_raises(AttributeError, Dataset, None)
    dsabs = Dataset(path)
    # always abspath
    ok_(os.path.isabs(dsabs.path))
    eq_(path, dsabs.path)
    # no repo
    eq_(dsabs.repo, None)
    # same result when executed in that path and using relative paths
    with chpwd(path):
        dsrel = Dataset('.')
        eq_(dsrel.path, dsabs.path)
        # no repo either, despite directory existing now
        eq_(dsrel.repo, None)


@with_tempfile(mkdir=True)
def test_repo_cache(path):
    ds = Dataset(path)
    # none by default
    eq_(ds.repo, None)
    # make Git repo manually
    git = GitRepo(path=path, create=True)
    repo = ds.repo
    # got one
    assert_false(repo is None)
    # stays that one
    assert_true(ds.repo is repo)
    # now turn into an annex
    annex = AnnexRepo(path=path, create=True)
    # repo instance must change
    assert_false(ds.repo is repo)
    assert_true(isinstance(ds.repo, AnnexRepo))


@with_tempfile(mkdir=True)
def test_subdatasets(path):
    from datalad.api import install
    # from scratch
    ds = Dataset(path)
    assert_false(ds.is_installed())
    eq_(ds.get_subdatasets(), [])
    ds = ds.create()
    assert_true(ds.is_installed())
    eq_(ds.get_subdatasets(), [])
    # create some file and commit it
    open(os.path.join(ds.path, 'test'), 'w').write('some')
    ds.install(path='test')
    assert_true(ds.is_installed())
    ds.save("Hello!", version_tag=1)
    # add a subdataset
    subds = ds.install('subds', source=path)
    assert_true(subds.is_installed())
    subdss = ds.get_subdatasets()
    eq_(len(subdss), 1)
    eq_(os.path.join(path, subdss[0]), subds.path)
    eq_(subds.path, ds.get_subdatasets(absolute=True)[0])
    eq_(subdss, ds.get_subdatasets(recursive=True))
    eq_(subdss, ds.get_subdatasets(fulfilled=True))
    # don't have that right now
    assert_raises(NotImplementedError, ds.get_subdatasets, pattern='sub*')
    ds.save("with subds", version_tag=2)
    ds.recall_state(1)
    assert_true(ds.is_installed())
    eq_(ds.get_subdatasets(), [])
    # TODO actual submodule checkout is still there


<<<<<<< HEAD
@with_tree(tree={'test.txt': 'whatever'})
def test_get_containing_subdataset(path):

    ds = create(path, force=True)
    ds.install(path='test.txt')
    ds.save("Initial commit")
    subds = ds.create_subdataset("sub")

    eq_(ds.get_containing_subdataset(opj("sub", "some")).path, subds.path)
    eq_(ds.get_containing_subdataset("some").path, ds.path)
    # make sure the subds is found, even when it is not present, but still
    # known
    shutil.rmtree(subds.path)
    eq_(ds.get_containing_subdataset(opj("sub", "some")).path, subds.path)

    outside_path = opj(os.pardir, "somewhere", "else")
    assert_raises(ValueError, ds.get_containing_subdataset, outside_path)
    assert_raises(ValueError, ds.get_containing_subdataset,
                  opj(os.curdir, outside_path))
    assert_raises(ValueError, ds.get_containing_subdataset,
                  abspath(outside_path))
=======
@with_tempfile(mkdir=True)
def test_require_dataset(path):
    # in this folder by default
    assert_equal(
        require_dataset(None).path,
        abspath(os.path.curdir))
    with chpwd(path):
        assert_raises(
            InsufficientArgumentsError,
            require_dataset,
            None)
    assert_equal(
        require_dataset('some', check_installed=False).path,
        abspath('some'))
    assert_raises(
        ValueError,
        require_dataset,
        'some',
        check_installed=True)
>>>>>>> e6858b5b
<|MERGE_RESOLUTION|>--- conflicted
+++ resolved
@@ -12,12 +12,9 @@
 import os
 import shutil
 from os.path import join as opj, abspath, normpath
-<<<<<<< HEAD
-from ..dataset import Dataset, EnsureDataset, resolve_path
+
+from ..dataset import Dataset, EnsureDataset, resolve_path, require_dataset
 from datalad.api import create
-=======
-from ..dataset import Dataset, EnsureDataset, resolve_path, require_dataset
->>>>>>> e6858b5b
 from datalad.utils import chpwd, getpwd
 from datalad.support.gitrepo import GitRepo
 from datalad.support.annexrepo import AnnexRepo
@@ -107,22 +104,17 @@
     ds = Dataset(path)
     eq_(set(ds.get_subdatasets()), {'sub dataset1'})
     eq_(set(ds.get_subdatasets(recursive=True)),
-<<<<<<< HEAD
-        {'subdataset/subsubdataset', 'subdataset/subsubdataset/sub1',
-         'subdataset/subsubdataset/sub2', 'subdataset/sub1',
-         'subdataset/sub2', 'subdataset'})
+        {'sub dataset1/sub sub dataset1', 'sub dataset1/sub sub dataset1/subm 1',
+         'sub dataset1/sub sub dataset1/subm 2', 'sub dataset1/subm 1',
+         'sub dataset1/subm 2', 'sub dataset1'})
     eq_(set(ds.get_subdatasets(recursive=True, recursion_limit=0)),
         set([]))
     eq_(set(ds.get_subdatasets(recursive=True, recursion_limit=1)),
-        {'subdataset'})
+        {'sub dataset1'})
     eq_(set(ds.get_subdatasets(recursive=True, recursion_limit=2)),
-        {'subdataset', 'subdataset/subsubdataset', 'subdataset/sub1',
-         'subdataset/sub2'})
-=======
-        {'sub dataset1/sub sub dataset1', 'sub dataset1/sub sub dataset1/subm 1',
-         'sub dataset1/sub sub dataset1/subm 2', 'sub dataset1/subm 1',
-         'sub dataset1/subm 2', 'sub dataset1'})
->>>>>>> e6858b5b
+        {'sub dataset1', 'sub dataset1/sub sub dataset1', 'sub dataset1/subm 1',
+         'sub dataset1/subm 2'})
+
     # TODO:  More Flavors!
 
 
@@ -221,7 +213,6 @@
     # TODO actual submodule checkout is still there
 
 
-<<<<<<< HEAD
 @with_tree(tree={'test.txt': 'whatever'})
 def test_get_containing_subdataset(path):
 
@@ -243,7 +234,8 @@
                   opj(os.curdir, outside_path))
     assert_raises(ValueError, ds.get_containing_subdataset,
                   abspath(outside_path))
-=======
+
+
 @with_tempfile(mkdir=True)
 def test_require_dataset(path):
     # in this folder by default
@@ -262,5 +254,4 @@
         ValueError,
         require_dataset,
         'some',
-        check_installed=True)
->>>>>>> e6858b5b
+        check_installed=True)