# ex: set sts=4 ts=4 sw=4 noet:
# ## ### ### ### ### ### ### ### ### ### ### ### ### ### ### ### ### ### ### ##
#
#   See COPYING file distributed along with the datalad package for the
#   copyright and license terms.
#
# ## ### ### ### ### ### ### ### ### ### ### ### ### ### ### ### ### ### ### ##
"""Test get action

"""


import logging
import re

from os import curdir
from os.path import join as opj, basename
from glob import glob

from datalad.api import get
from datalad.api import install
from datalad.support.annexrepo import AnnexRepo
from datalad.support.exceptions import InsufficientArgumentsError
from datalad.support.exceptions import IncompleteResultsError
from datalad.support.exceptions import RemoteNotAvailableError
from datalad.tests.utils import ok_
from datalad.tests.utils import eq_
from datalad.tests.utils import with_tempfile
from datalad.tests.utils import with_testrepos
from datalad.tests.utils import with_tree
from datalad.tests.utils import create_tree
from datalad.tests.utils import assert_raises
from datalad.tests.utils import assert_in
from datalad.tests.utils import serve_path_via_http
from datalad.tests.utils import assert_re_in
from datalad.utils import swallow_logs, with_pathsep
from datalad.utils import chpwd
from datalad.utils import assure_list
from datalad.utils import rmtree

from ..dataset import Dataset


def _make_dataset_hierarchy(path):
    origin = Dataset(path).create()
    origin_sub1 = origin.create('sub1')
    origin_sub2 = origin_sub1.create('sub2')
    with open(opj(origin_sub2.path, 'file_in_annex.txt'), "w") as f:
        f.write('content2')
    origin_sub3 = origin_sub2.create('sub3')
    with open(opj(origin_sub3.path, 'file_in_annex.txt'), "w") as f:
        f.write('content3')
    origin_sub4 = origin_sub3.create('sub4')
    origin.save(recursive=True, auto_add_changes=True)
    return origin, origin_sub1, origin_sub2, origin_sub3, origin_sub4


@with_tempfile(mkdir=True)
@with_tempfile(content="doesntmatter")
def test_get_invalid_call(path, file_outside):

    # no argument at all:
    assert_raises(InsufficientArgumentsError, get, None)
    assert_raises(InsufficientArgumentsError, get, [])
    # invalid dataset:
    assert_raises(ValueError, get, None, dataset=path)

    # have a plain git:
    ds = Dataset(path)
    ds.create(no_annex=True)
    with open(opj(path, "some.txt"), "w") as f:
        f.write("whatever")
    ds.add("some.txt", to_git=True)
    ds.save("Initial commit.")

    # no path given:
    assert_raises(InsufficientArgumentsError, get, dataset=path,
                  source="some", path=None)

    # get on a plain git:
    # MIH: why do we warn? user got what was desired. if they want technical
    # background they better read books not warnings
    #with swallow_logs(new_level=logging.WARNING) as cml:
    #    # but we don't fail if not annex -- just inform
    #    out = ds.get(curdir)
    #    assert_in('Found no annex. Could not perform any get operation.',
    #              cml.out)
    #    eq_(out, [])

    # make it an annex:
    AnnexRepo(path, init=True, create=True)
    # call get again on a file in git:
    result = ds.get("some.txt")
    # skipped silently, but no result for this file:
    eq_(len(result), 0)

    # invalid source:
    # yoh:  but now we would need to add it to annex since clever code first
    # checks what needs to be fetched at all
    create_tree(path, {'annexed.dat': 'some'})
    ds.add("annexed.dat")
    ds.repo.drop("annexed.dat", options=['--force'])
    with assert_raises(RemoteNotAvailableError) as ce:
        ds.get("annexed.dat", source='MysteriousRemote')
    eq_("MysteriousRemote", ce.exception.remote)

    # warning on not existing file:
    with swallow_logs(new_level=logging.WARNING) as cml:
        with assert_raises(IncompleteResultsError) as cme:
            ds.get("NotExistingFile.txt")
        result = cme.exception.results
        eq_(len(result), 0)
        assert_in("ignored non-existing paths", cml.out)

    # path outside repo:
    with swallow_logs(new_level=logging.WARNING) as cml:
        result = ds.get(file_outside)
        eq_(len(result), 0)
        assert_in("{0} is not part of a dataset, ignored".format(file_outside, ds),
                  cml.out)

    # TODO: annex --json doesn't report anything when get fails to do get a
    # file from a specified source, where the file isn't available from.
    # File report for Joey (plus other failures like not existing when
    # called with --json)


@with_testrepos('basic_annex', flavors='clone')
def test_get_single_file(path):

    ds = Dataset(path)
    ok_(ds.is_installed())
    ok_(ds.repo.file_has_content('test-annex.dat') is False)
    result = ds.get("test-annex.dat")
    eq_(len(result), 1)
    eq_(result[0]['file'], 'test-annex.dat')
    ok_(result[0]['success'] is True)
    eq_(result[0]['key'], ds.repo.get_file_key('test-annex.dat'))
    ok_(ds.repo.file_has_content('test-annex.dat') is True)


@with_tree(tree={'file1.txt': 'whatever 1',
                 'file2.txt': 'whatever 2',
                 'file3.txt': 'whatever 3',
                 'file4.txt': 'whatever 4'})
@serve_path_via_http
@with_tempfile(mkdir=True)
def test_get_multiple_files(path, url, ds_dir):
    from os import listdir
    from datalad.support.network import RI

    file_list = [f for f in listdir(path) if not f.startswith('.')]

    # prepare urls:
    urls = [RI(url + f) for f in file_list]

    # prepare origin
    origin = Dataset(path).create(force=True)
    origin.add(file_list)
    origin.save("initial")

    ds = install(ds_dir, source=path)

    # no content present:
    ok_(not any(ds.repo.file_has_content(file_list)))

    # get two plus an invalid one:
    with assert_raises(IncompleteResultsError) as cme:
        ds.get(['file1.txt', 'file2.txt', 'not_existing.txt'])
    result = cme.exception.results
    # explicitly given not existing file was skipped:
    # (see test_get_invalid_call)
    eq_(set([item.get('file') for item in result]),
        {'file1.txt', 'file2.txt'})
    ok_(all([x['success'] is True
             for x in result if x['file'] in ['file1.txt', 'file2.txt']]))
    ok_(all(ds.repo.file_has_content(['file1.txt', 'file2.txt'])))

    # get all of them:
    result = ds.get(curdir)
    # there were two files left to get:
    eq_(set([item.get('file') for item in result]),
        {'file3.txt', 'file4.txt'})
    ok_(all(ds.repo.file_has_content(file_list)))


@with_tree(tree={'file1.txt': 'something',
                 'subdir': {'file2.txt': 'something else',
                            'subsubdir': {
                                'file3.txt': 'something completely different',
                                'file4.txt': 'something'
                            }}})
@with_tempfile(mkdir=True)
def test_get_recurse_dirs(o_path, c_path):

    # prepare source:
    origin = Dataset(o_path).create(force=True)
    origin.save("Initial", auto_add_changes=True)

    ds = install(c_path, source=o_path)

    file_list = ['file1.txt',
                 opj('subdir', 'file2.txt'),
                 opj('subdir', 'subsubdir', 'file3.txt'),
                 opj('subdir', 'subsubdir', 'file4.txt')]
    files_in_sub = [f for f in file_list if f.startswith(with_pathsep('subdir'))]

    # no content present:
    ok_(not any(ds.repo.file_has_content(file_list)))

    result = ds.get('subdir')

    # check result:
    eq_(set([item.get('file') for item in result]),
        set(files_in_sub))
    ok_(all([x['success'] is True for x in result if x['file'] in files_in_sub]))
    eq_(len(result), len(files_in_sub))

    # got all files beneath subdir:
    ok_(all(ds.repo.file_has_content(files_in_sub)))

    # additionally got file1.txt silently, since it has the same content as
    # subdir/subsubdir/file4.txt:
    ok_(ds.repo.file_has_content('file1.txt') is True)


@with_testrepos('submodule_annex', flavors='local')
@with_tempfile(mkdir=True)
def test_get_recurse_subdatasets(src, path):

    ds = install(path, source=src)

    # ask for the two subdatasets specifically. This will obtain them,
    # but not any content of any files in them
    subds1, subds2 = ds.get(['subm 1', 'subm 2'], get_data=False)

    # there are 3 files to get: test-annex.dat within each dataset:
    rel_path_sub1 = opj(basename(subds1.path), 'test-annex.dat')
    rel_path_sub2 = opj(basename(subds2.path), 'test-annex.dat')
    annexed_files = {'test-annex.dat',
                     rel_path_sub1,
                     rel_path_sub2}

    # None of them is currently present:
    ok_(ds.repo.file_has_content('test-annex.dat') is False)
    ok_(subds1.repo.file_has_content('test-annex.dat') is False)
    ok_(subds2.repo.file_has_content('test-annex.dat') is False)

    # explicitly given path in subdataset => implicit recursion:
    # MIH: Nope, we fulfill the dataset handle, but that doesn't
    #      imply fulfilling all file handles
    result = ds.get(rel_path_sub1, recursive=True)

    eq_(result[0].get('file'), rel_path_sub1)
    ok_(result[0].get('success', False) is True)
    ok_(subds1.repo.file_has_content('test-annex.dat') is True)

    # drop it:
    subds1.repo.drop('test-annex.dat')
    ok_(subds1.repo.file_has_content('test-annex.dat') is False)

    # now, with a path not explicitly pointing within a
    # subdataset, but recursive option:
    # get everything:
    result = ds.get('.', recursive=True)

    eq_(set([item.get('file') for item in result]), annexed_files)
    ok_(all(item.get('success', False) for item in result))
    ok_(ds.repo.file_has_content('test-annex.dat') is True)
    ok_(subds1.repo.file_has_content('test-annex.dat') is True)
    ok_(subds2.repo.file_has_content('test-annex.dat') is True)

    # drop them:
    ds.repo.drop('test-annex.dat')
    subds1.repo.drop('test-annex.dat')
    subds2.repo.drop('test-annex.dat')
    ok_(ds.repo.file_has_content('test-annex.dat') is False)
    ok_(subds1.repo.file_has_content('test-annex.dat') is False)
    ok_(subds2.repo.file_has_content('test-annex.dat') is False)

    # now, the very same call, but without recursive:
    result = ds.get('.', recursive=False)
    eq_(len(result), 1)
    eq_(result[0]['file'], 'test-annex.dat')
    ok_(result[0]['success'] is True)
    ok_(ds.repo.file_has_content('test-annex.dat') is True)
    ok_(subds1.repo.file_has_content('test-annex.dat') is False)
    ok_(subds2.repo.file_has_content('test-annex.dat') is False)


@with_testrepos('submodule_annex', flavors='local')
@with_tempfile(mkdir=True)
def test_get_greedy_recurse_subdatasets(src, path):

    ds = install(path, source=src)

    # GIMME EVERYTHING
    ds.get(['subm 1', 'subm 2'])

    # We got all content in the subdatasets
    subds1, subds2 = [Dataset(d) for d in ds.get_subdatasets(absolute=True)]
    ok_(ds.repo.file_has_content('test-annex.dat') is False)
    ok_(subds1.repo.file_has_content('test-annex.dat') is True)
    ok_(subds2.repo.file_has_content('test-annex.dat') is True)


@with_testrepos('submodule_annex', flavors='local')
@with_tempfile(mkdir=True)
def test_get_install_missing_subdataset(src, path):

<<<<<<< HEAD
    ds = install(path=path, source=src)
    ds.create(force=True)  # force, to cause dataset initialization
=======
    ds = install(path, source=src)
>>>>>>> 6b02e70d
    subs = [Dataset(s_path) for s_path in ds.get_subdatasets(absolute=True)]
    ok_(all([not sub.is_installed() for sub in subs]))

    # we don't install anything, if no explicitly given path points into a
    # not yet installed subdataset:
    ds.get(curdir)
    ok_(all([not sub.is_installed() for sub in subs]))

    # but we do, whenever a given path is contained in such a subdataset:
    file = opj(subs[0].path, 'test-annex.dat')
    ds.get(file)
    ok_(subs[0].is_installed())
    ok_(subs[0].repo.file_has_content('test-annex.dat') is True)

    # but we fulfill any handles, and dataset handles too
    ds.get(curdir, recursive=True)
    ok_(all([sub.is_installed() for sub in subs]))


# @with_tree(tree={'file_in_git.txt': 'no idea',
#                  'subds': {'file_in_annex.txt': 'content'}})
@with_tempfile(mkdir=True)
@with_tempfile(mkdir=True)
def test_get_mixed_hierarchy(src, path):

    origin = Dataset(src).create(no_annex=True)
    origin_sub = origin.create('subds')
    with open(opj(origin.path, 'file_in_git.txt'), "w") as f:
        f.write('no idea')
    with open(opj(origin_sub.path, 'file_in_annex.txt'), "w") as f:
        f.write('content')
    origin.add('file_in_git.txt', to_git=True)
    origin_sub.add('file_in_annex.txt')
    origin.save(auto_add_changes=True)

    # now, install that thing:
    ds, subds = install(path, source=src, recursive=True)
    ok_(subds.repo.file_has_content("file_in_annex.txt") is False)

    # and get:
    with swallow_logs(new_level=logging.DEBUG) as cml:
        result = ds.get(curdir, recursive=True)
        assert_re_in('.*Found no annex at {0}. Skipped.'.format(ds),
                     cml.out, flags=re.DOTALL)
        eq_(len(result), 1)
        eq_(result[0]['file'], opj("subds", "file_in_annex.txt"))
        ok_(result[0]['success'] is True)
        ok_(subds.repo.file_has_content("file_in_annex.txt") is True)


@with_testrepos('submodule_annex', flavors='local')
@with_tempfile(mkdir=True)
def test_autoresolve_multiple_datasets(src, path):
    with chpwd(path):
        ds1 = install('ds1', source=src)
        ds2 = install('ds2', source=src)
        results = get([opj('ds1', 'test-annex.dat')] + glob(opj('ds2', '*.dat')))
        # each ds has one file
        eq_(len(results), 2)
        ok_(ds1.repo.file_has_content('test-annex.dat') is True)
        ok_(ds2.repo.file_has_content('test-annex.dat') is True)


@with_tempfile(mkdir=True)
@with_tempfile(mkdir=True)
def test_get_autoresolve_recurse_subdatasets(src, path):

    origin = Dataset(src).create()
    origin_sub = origin.create('sub')
    origin_subsub = origin_sub.create('subsub')
    with open(opj(origin_subsub.path, 'file_in_annex.txt'), "w") as f:
        f.write('content')
    origin.save(recursive=True, auto_add_changes=True)

    ds = install(path, source=src)
    eq_(len(ds.get_subdatasets(fulfilled=True)), 0)

    results = get(opj(ds.path, 'sub'), recursive=True)
    eq_(len(ds.get_subdatasets(fulfilled=True, recursive=True)), 2)
    subsub = Dataset(opj(ds.path, 'sub', 'subsub'))
    ok_(subsub.is_installed())
    assert_in(subsub, results)
    # all file handles are fulfilled by default
    ok_(Dataset(opj(ds.path, 'sub', 'subsub')).repo.file_has_content(
        "file_in_annex.txt") is True)


@with_tempfile(mkdir=True)
@with_tempfile(mkdir=True)
def test_recurse_existing(src, path):
    origin_ds = _make_dataset_hierarchy(src)

    # make sure recursion_limit works as expected across a range of depths
    for depth in range(len(origin_ds)):
        datasets = assure_list(
            install(path, source=src, recursive=True, recursion_limit=depth))
        # we expect one dataset per level
        eq_(len(datasets), depth + 1)
        rmtree(path)

    # now install all but the last two levels, no data
    root, sub1, sub2 = install(path, source=src, recursive=True, recursion_limit=2)
    ok_(sub2.repo.file_has_content('file_in_annex.txt') is False)
    sub3 = Dataset(opj(sub2.path, 'sub3'))
    ok_(not sub3.is_installed())
    # now get all content in all existing datasets, no new datasets installed
    # in the process
    files = root.get(curdir, recursive=True, recursion_limit='existing')
    eq_(len(files), 1)
    ok_(sub2.repo.file_has_content('file_in_annex.txt') is True)
    ok_(not sub3.is_installed())
    # now pull down all remaining datasets, no data
    sub3, sub4 = root.get(curdir, recursive=True, get_data=False)
    ok_(sub4.is_installed())
    ok_(sub3.repo.file_has_content('file_in_annex.txt') is False)
    # aaannd all data
    files = root.get(curdir, recursive=True)
    eq_(len(files), 1)
    ok_(sub3.repo.file_has_content('file_in_annex.txt') is True)


@with_tempfile(mkdir=True)
@with_tempfile(mkdir=True)
def test_get_in_unavailable_subdataset(src, path):
    origin_ds = _make_dataset_hierarchy(src)
    root = install(path, source=src)
    targetpath = opj('sub1', 'sub2')
    targetabspath = opj(root.path, targetpath)
    get(targetabspath)
    # we got the dataset, and its immediate content, but nothing below
    sub2 = Dataset(targetabspath)
    ok_(sub2.is_installed())
    ok_(sub2.repo.file_has_content('file_in_annex.txt') is True)
    ok_(not Dataset(opj(targetabspath, 'sub3')).is_installed())<|MERGE_RESOLUTION|>--- conflicted
+++ resolved
@@ -308,12 +308,8 @@
 @with_tempfile(mkdir=True)
 def test_get_install_missing_subdataset(src, path):
 
-<<<<<<< HEAD
     ds = install(path=path, source=src)
     ds.create(force=True)  # force, to cause dataset initialization
-=======
-    ds = install(path, source=src)
->>>>>>> 6b02e70d
     subs = [Dataset(s_path) for s_path in ds.get_subdatasets(absolute=True)]
     ok_(all([not sub.is_installed() for sub in subs]))
 
