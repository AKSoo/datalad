--- conflicted
+++ resolved
@@ -72,11 +72,7 @@
     slow,
     usecase,
     get_datasets_topdir,
-<<<<<<< HEAD
-=======
-    SkipTest,
     known_failure_appveyor,
->>>>>>> 2d16ac03
     known_failure_windows,
     known_failure_githubci_win,
 )
