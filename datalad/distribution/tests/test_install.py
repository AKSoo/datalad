--- conflicted
+++ resolved
@@ -52,6 +52,7 @@
 from datalad.tests.utils import use_cassette
 from datalad.tests.utils import skip_if_no_network
 from datalad.utils import _path_
+
 
 def test_insufficient_args():
     assert_raises(InsufficientArgumentsError, install)
@@ -148,54 +149,6 @@
     ok_clean_git(ds.path, annex=False)
     assert_true(os.path.lexists(opj(ds.path, 'test-annex.dat')))
 
-<<<<<<< HEAD
-=======
-@with_testrepos(flavors=['local-url', 'network', 'local'])
-@with_tempfile
-def test_install_into_dataset(source, top_path):
-    ds = create(top_path)
-    subds = ds.install(path="sub", source=source)
-    assert_true(isdir(opj(subds.path, '.git')))
-    ok_(subds.is_installed())
-    # sub is clean:
-    ok_clean_git(subds.path, annex=False)
-    # top is not:
-    assert_raises(AssertionError, ok_clean_git, ds.path, annex=False)
-    assert_in('sub', ds.get_subdatasets())
-
-
-@with_testrepos('submodule_annex', flavors=['local', 'local-url', 'network'])
-@with_tempfile(mkdir=True)
-def test_install_subdataset(src, path):
-    # get the superdataset:
-    ds = install(path=path, source=src)
-
-    # subdataset not installed:
-    subds = Dataset(opj(path, 'subm 1'))
-    assert_false(subds.is_installed())
-
-    # install it:
-    ds.install('subm 1')
-    assert_true(isdir(opj(subds.path, '.git')))
-
-    ok_(subds.is_installed())
-    # Verify that it is the correct submodule installed and not
-    # new repository initiated
-    assert_equal(set(subds.repo.get_indexed_files()),
-                 {'test.dat', 'INFO.txt', 'test-annex.dat'})
-
-    # Now the obnoxious install an annex file within not yet
-    # initialized repository!
-    with swallow_outputs():  # progress bar
-        ds.install(opj('subm 2', 'test-annex.dat'))
-    subds2 = Dataset(opj(path, 'subm 2'))
-    assert(subds2.is_installed())
-    assert(subds2.repo.file_has_content('test-annex.dat'))
-    # we shouldn't be able silently ignore attempt to provide source while
-    # "installing" file under git
-    assert_raises(FileInGitError, ds.install, opj('subm 2', 'INFO.txt'), source="http://bogusbogus")
-
->>>>>>> e6858b5b
 
 @with_tree(tree={
     'ds': {'test.txt': 'some'},
@@ -282,7 +235,6 @@
         yield _test_guess_dot_git, annex
 
 
-<<<<<<< HEAD
 @with_testrepos(flavors=['local-url', 'network', 'local'])
 @with_tempfile
 def test_install_into_dataset(source, top_path):
@@ -339,7 +291,8 @@
     # # we shouldn't be able silently ignore attempt to provide source while
     # # "installing" file under git
     # assert_raises(FileInGitError, ds.add, opj('sub2', 'INFO.txt'), source="http://bogusbogus")
-=======
+
+
 @skip_if_no_network
 @use_cassette('test_install_crcns')
 @with_tempfile(mkdir=True)
@@ -358,4 +311,3 @@
     with chpwd(tdir):
         install("///")
         ok_(exists('datasets.datalad.org'))
->>>>>>> e6858b5b
