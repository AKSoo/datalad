# ex: set sts=4 ts=4 sw=4 noet:
# ## ### ### ### ### ### ### ### ### ### ### ### ### ### ### ### ### ### ### ##
#
#   See COPYING file distributed along with the datalad package for the
#   copyright and license terms.
#
# ## ### ### ### ### ### ### ### ### ### ### ### ### ### ### ### ### ### ### ##
"""Test publish action

"""

import logging
from os.path import (
    exists,
    join as opj,
    lexists,
)
from ..dataset import Dataset
from datalad.api import (
    create,
    install,
    publish,
)
from datalad.support.gitrepo import GitRepo
from datalad.support.annexrepo import AnnexRepo
<<<<<<< HEAD
from datalad.support.exceptions import (
    IncompleteResultsError,
    InsufficientArgumentsError,
)
from datalad.utils import (
    chpwd,
    _path_,
)
from datalad.tests.utils import (
    assert_false as nok_,
    assert_false,
    assert_in,
    assert_not_equal,
    assert_not_in,
    assert_raises,
    assert_result_count,
    assert_status,
    create_tree,
    eq_,
    known_failure_windows,
    neq_,
    ok_,
    ok_clean_git,
    ok_file_has_content,
    serve_path_via_http,
    skip_if_on_windows,
    skip_ssh,
    swallow_logs,
    with_tempfile,
    with_testrepos,
    with_tree,
)
=======
from datalad.support.exceptions import InsufficientArgumentsError
from datalad.support.exceptions import IncompleteResultsError
from datalad.utils import chpwd

from nose.tools import eq_, ok_, assert_is_instance
from nose.tools import assert_false as nok_
from datalad.tests.utils import with_tempfile, assert_in, \
    with_testrepos, assert_not_in
from datalad.utils import (
    _path_,
    Path,
)
from datalad.tests.utils import assert_raises
from datalad.tests.utils import assert_false
from datalad.tests.utils import assert_not_equal
from datalad.tests.utils import assert_result_count
from datalad.tests.utils import neq_
from datalad.tests.utils import ok_clean_git
from datalad.tests.utils import swallow_logs
from datalad.tests.utils import create_tree
from datalad.tests.utils import ok_file_has_content
from datalad.tests.utils import skip_ssh
from datalad.tests.utils import assert_status
from datalad.tests.utils import with_tree
from datalad.tests.utils import serve_path_via_http
from datalad.tests.utils import skip_if_on_windows
from datalad.tests.utils import known_failure_windows
>>>>>>> 43c671d6


def filter_fsck_error_msg(dicts):
    # Filter keys that have expected differences when comparing target.fsck()
    # to fsck(remote=target).
    return [{k: v for k, v in d.items() if k not in ["error-messages", "note"]}
            for d in dicts]


@with_testrepos('submodule_annex', flavors=['local'])
@with_tempfile(mkdir=True)
def test_invalid_call(origin, tdir):
    ds = Dataset(origin)
    ds.uninstall('subm 1', check=False)
    # nothing
    assert_status('error', publish('/notthere', on_failure='ignore'))
    # known, but not present
    assert_status('impossible', publish(opj(ds.path, 'subm 1'), on_failure='ignore'))
    # --since without dataset is now supported as long as it
    # could be identified
    # assert_raises(InsufficientArgumentsError, publish, since='HEAD')
    # but if it couldn't be, then should indeed crash
    with chpwd(tdir):
        assert_raises(InsufficientArgumentsError, publish, since='HEAD')
    # new dataset, with unavailable subdataset
    dummy = Dataset(tdir).create()
    dummy_sub = dummy.create('sub')
    dummy_sub.uninstall()
    assert_in('sub', dummy.subdatasets(fulfilled=False, result_xfm='relpaths'))
    # now an explicit call to publish the unavailable subdataset
    assert_result_count(
        dummy.publish('sub', on_failure='ignore'),
        1,
        path=dummy_sub.path,
        status='impossible',
        type='dataset')


@skip_if_on_windows  # create_sibling incompatible with win servers
@skip_ssh
@with_tempfile
@with_tempfile
def test_smth_about_not_supported(p1, p2):
    source = Dataset(p1).create()
    from datalad.support.network import PathRI
    source.create_sibling(
        'ssh://localhost' + PathRI(p2).posixpath,
        name='target1')
    # source.publish(to='target1')
    with chpwd(p1):
        # since we have only two commits (set backend, init dataset)
        # -- there is no HEAD^^
        assert_result_count(
            publish(to='target1', since='HEAD^^', on_failure='ignore'),
            1,
            status='impossible',
            message="fatal: bad revision 'HEAD^^'")
        # but now let's add one more commit, we should be able to pusblish
        source.repo.commit("msg", options=['--allow-empty'])
        publish(to='target1', since='HEAD^')  # must not fail now


# https://github.com/datalad/datalad/pull/3975/checks?check_run_id=369789022#step:8:571
@known_failure_windows
@with_testrepos('submodule_annex', flavors=['local'])  #TODO: Use all repos after fixing them
@with_tempfile(mkdir=True)
@with_tempfile(mkdir=True)
def test_publish_simple(origin, src_path, dst_path):

    # prepare src
    source = install(src_path, source=origin, recursive=True)
    # forget we cloned it (provide no 'origin' anymore), which should lead to
    # setting tracking branch to target:
    source.repo.remove_remote("origin")

    # create plain git at target:
    target = GitRepo(dst_path, create=True)
    target.checkout("TMP", ["-b"])
    source.repo.add_remote("target", dst_path)

    res = publish(dataset=source, to="target", result_xfm='datasets')
    eq_(res, [source])

    ok_clean_git(source.repo, annex=None)
    ok_clean_git(target, annex=None)
    eq_(list(target.get_branch_commits_("master")),
        list(source.repo.get_branch_commits_("master")))

    # don't fail when doing it again
    res = publish(dataset=source, to="target")
    # and nothing is pushed
    assert_result_count(res, 1, status='notneeded')

    ok_clean_git(source.repo, annex=None)
    ok_clean_git(target, annex=None)
    eq_(list(target.get_branch_commits_("master")),
        list(source.repo.get_branch_commits_("master")))
    eq_(list(target.get_branch_commits_("git-annex")),
        list(source.repo.get_branch_commits_("git-annex")))

    # 'target/master' should be tracking branch at this point, so
    # try publishing without `to`:
    # MIH: Nope, we don't automatically add this anymore

    # some modification:
    with open(opj(src_path, 'test_mod_file'), "w") as f:
        f.write("Some additional stuff.")
    source.save(opj(src_path, 'test_mod_file'), to_git=True,
                message="Modified.")
    ok_clean_git(source.repo, annex=None)

    res = publish(dataset=source, to='target', result_xfm='datasets')
    eq_(res, [source])

    ok_clean_git(dst_path, annex=None)
    eq_(list(target.get_branch_commits_("master")),
        list(source.repo.get_branch_commits_("master")))
    # Since git-annex 6.20170220, post-receive hook gets triggered
    # which results in entry being added for that repo into uuid.log on remote
    # end since then finally git-annex senses that it needs to init that remote,
    # so it might have 1 more commit than local.
    # see https://github.com/datalad/datalad/issues/1319
    ok_(set(source.repo.get_branch_commits_("git-annex")).issubset(
        set(target.get_branch_commits_("git-annex"))))

    eq_(filter_fsck_error_msg(source.repo.fsck()),
        filter_fsck_error_msg(source.repo.fsck(remote='target')))


@with_testrepos('basic_git', flavors=['local'])
@with_tempfile(mkdir=True)
@with_tempfile(mkdir=True)
def test_publish_plain_git(origin, src_path, dst_path):
    # TODO: Since it's mostly the same, melt with test_publish_simple

    # prepare src
    source = install(src_path, source=origin, recursive=True)
    # forget we cloned it (provide no 'origin' anymore), which should lead to
    # setting tracking branch to target:
    source.repo.remove_remote("origin")

    # create plain git at target:
    target = GitRepo(dst_path, create=True)
    target.checkout("TMP", ["-b"])
    source.repo.add_remote("target", dst_path)

    res = publish(dataset=source, to="target", result_xfm='datasets')
    eq_(res, [source])

    ok_clean_git(source.repo, annex=None)
    ok_clean_git(target, annex=None)
    eq_(list(target.get_branch_commits_("master")),
        list(source.repo.get_branch_commits_("master")))

    # don't fail when doing it again
    res = publish(dataset=source, to="target")
    # and nothing is pushed
    assert_result_count(res, 1, status='notneeded')

    ok_clean_git(source.repo, annex=None)
    ok_clean_git(target, annex=None)
    eq_(list(target.get_branch_commits_("master")),
        list(source.repo.get_branch_commits_("master")))

    # some modification:
    with open(opj(src_path, 'test_mod_file'), "w") as f:
        f.write("Some additional stuff.")
    source.save(opj(src_path, 'test_mod_file'), to_git=True,
               message="Modified.")
    ok_clean_git(source.repo, annex=None)

    res = publish(dataset=source, to='target', result_xfm='datasets')
    eq_(res, [source])

    ok_clean_git(dst_path, annex=None)
    eq_(list(target.get_branch_commits_("master")),
        list(source.repo.get_branch_commits_("master")))

    # amend and change commit msg in order to test for force push:
    source.repo.commit("amended", options=['--amend'])
    # push should be rejected (non-fast-forward):
    assert_raises(IncompleteResultsError,
                  publish, dataset=source, to='target', result_xfm='datasets')
    # push with force=True works:
    res = publish(dataset=source, to='target', result_xfm='datasets', force=True)
    eq_(res, [source])


# https://github.com/datalad/datalad/pull/3975/checks?check_run_id=369789022#step:8:380
@known_failure_windows
@with_testrepos('submodule_annex', flavors=['local'])
@with_tempfile
@with_tempfile(mkdir=True)
@with_tempfile(mkdir=True)
@with_tempfile(mkdir=True)
@with_tempfile(mkdir=True)
def test_publish_recursive(pristine_origin, origin_path, src_path, dst_path, sub1_pub, sub2_pub):

    # we will be publishing back to origin, so to not alter testrepo
    # we will first clone it
    origin = install(origin_path, source=pristine_origin, recursive=True)
    # prepare src
    source = install(src_path, source=origin.path, recursive=True)
    # we will be trying to push into this later on, need to give permissions...
    origin_sub2 = Dataset(opj(origin_path, '2'))
    origin_sub2.config.set(
        'receive.denyCurrentBranch', 'updateInstead', where='local')
    ## TODO this manual fixup is needed due to gh-1548 -- needs proper solution
    #os.remove(opj(origin_sub2.path, '.git'))
    #os.rename(opj(origin_path, '.git', 'modules', '2'), opj(origin_sub2.path, '.git'))

    # create plain git at target:
    target = GitRepo(dst_path, create=True)
    target.checkout("TMP", ["-b"])
    source.repo.add_remote("target", dst_path)

    # subdatasets have no remote yet, so recursive publishing should fail:
    res = publish(dataset=source, to="target", recursive=True, on_failure='ignore')
    assert_result_count(res, 3)
    assert_result_count(
        res, 1, status='ok', type='dataset', path=source.path)
    assert_result_count(
        res, 2, status='error',
        message=("Unknown target sibling '%s' for publication", 'target'))

    # now, set up targets for the submodules:
    sub1_target = GitRepo(sub1_pub, create=True)
    sub1_target.checkout("TMP", ["-b"])
    sub2_target = AnnexRepo(sub2_pub, create=True)
    # we will be testing presence of the file content, so let's make it progress
    sub2_target.config.set('receive.denyCurrentBranch', 'updateInstead', where='local')
    sub1 = GitRepo(opj(src_path, 'subm 1'), create=False)
    sub2 = GitRepo(opj(src_path, '2'), create=False)
    sub1.add_remote("target", sub1_pub)
    sub2.add_remote("target", sub2_pub)

    # publish recursively
    with swallow_logs(new_level=logging.DEBUG) as cml:
        res = publish(dataset=source, to="target", recursive=True)
        assert_not_in(
            'forced update', cml.out,
            "we probably haven't merged git-annex before pushing"
        )

    # testing result list
    # base dataset was already published above, notneeded again
    assert_status(('ok', 'notneeded'), res)  # nothing failed
    assert_result_count(
        res, 3, type='dataset')
    eq_({r['path'] for r in res},
        {src_path, sub1.path, sub2.path})

    eq_(list(target.get_branch_commits_("master")),
        list(source.repo.get_branch_commits_("master")))
    eq_(list(target.get_branch_commits_("git-annex")),
        list(source.repo.get_branch_commits_("git-annex")))
    eq_(list(sub1_target.get_branch_commits_("master")),
        list(sub1.get_branch_commits_("master")))
    eq_(list(sub1_target.get_branch_commits_("git-annex")),
        list(sub1.get_branch_commits_("git-annex")))
    eq_(list(sub2_target.get_branch_commits_("master")),
        list(sub2.get_branch_commits_("master")))
    eq_(list(sub2_target.get_branch_commits_("git-annex")),
        list(sub2.get_branch_commits_("git-annex")))

    # we are tracking origin but origin has different git-annex, since we
    # cloned from it, so it is not aware of our git-annex
    neq_(list(origin.repo.get_branch_commits_("git-annex")),
         list(source.repo.get_branch_commits_("git-annex")))
    # So if we first publish to it recursively, we would update
    # all sub-datasets since git-annex branch would need to be pushed
    res_ = publish(dataset=source, recursive=True)
    assert_result_count(res_, 1, status='ok', path=source.path)
    assert_result_count(res_, 1, status='ok', path=sub1.path)
    assert_result_count(res_, 1, status='ok', path=sub2.path)
    # and now should carry the same state for git-annex
    eq_(list(origin.repo.get_branch_commits_("git-annex")),
        list(source.repo.get_branch_commits_("git-annex")))

    # test for publishing with  --since.  By default since no changes, nothing pushed
    res_ = publish(dataset=source, recursive=True)
    assert_result_count(
        res_, 3, status='notneeded', type='dataset')

    # still nothing gets pushed, because origin is up to date
    res_ = publish(dataset=source, recursive=True, since='HEAD^')
    assert_result_count(
        res_, 3, status='notneeded', type='dataset')

    # and we should not fail if we run it from within the dataset
    with chpwd(source.path):
        res_ = publish(recursive=True, since='HEAD^')
        assert_result_count(
            res_, 3, status='notneeded', type='dataset')

    # Let's now update one subm
    with open(opj(sub2.path, "file.txt"), 'w') as f:
        f.write('')
    # add to subdataset, does not alter super dataset!
    # MIH: use `to_git` because original test author used
    # and explicit `GitRepo.add` -- keeping this for now
    Dataset(sub2.path).save('file.txt', to_git=True)

    # Let's now update one subm
    create_tree(sub2.path, {'file.dat': 'content'})
    # add to subdataset, without reflecting the change in its super(s)
    Dataset(sub2.path).save('file.dat')

    # note: will publish to origin here since that is what it tracks
    res_ = publish(dataset=source, recursive=True, on_failure='ignore')
    ## only updates published, i.e. just the subdataset, super wasn't altered
    ## nothing copied!
    assert_status(('ok', 'notneeded'), res_)
    assert_result_count(res_, 1, status='ok', path=sub2.path, type='dataset')
    assert_result_count(res_, 0, path=opj(sub2.path, 'file.dat'), type='file')

    # since published to origin -- destination should not get that file
    nok_(lexists(opj(sub2_target.path, 'file.dat')))
    res_ = publish(dataset=source, to='target', recursive=True)
    assert_status(('ok', 'notneeded'), res_)
    assert_result_count(res_, 1, status='ok', path=sub2.path, type='dataset')
    assert_result_count(res_, 0, path=opj(sub2.path, 'file.dat'), type='file')

    # Note: with updateInstead only in target2 and not saving change in
    # super-dataset we would have made remote dataset, if we had entire
    # hierarchy, to be somewhat inconsistent.
    # But here, since target datasets are independent -- it is ok

    # and the file itself was transferred
    ok_(lexists(opj(sub2_target.path, 'file.dat')))
    nok_(sub2_target.file_has_content('file.dat'))

    ## but now we can redo publish recursively, with explicitly requested data transfer
    res_ = publish(
        dataset=source, to='target',
        recursive=True,
        transfer_data='all'
    )
    ok_(sub2_target.file_has_content('file.dat'))
    assert_result_count(
        res_, 1, status='ok', path=opj(sub2.path, 'file.dat'))

    # Let's save those present changes and publish while implying "since last
    # merge point"
    source.save(message="Changes in subm2")
    # and test if it could deduce the remote/branch to push to
    source.config.set('branch.master.remote', 'target', where='local')
    with chpwd(source.path):
        res_ = publish(since='', recursive=True)
    # TODO: somehow test that there were no even attempt to diff within "subm 1"
    # since if `--since=''` worked correctly, nothing has changed there and it
    # should have not been even touched
    assert_status(('ok', 'notneeded'), res_)
    assert_result_count(res_, 1, status='ok', path=source.path, type='dataset')

    # Don't fail when a string is passed as `dataset` and since="".
    assert_status("notneeded", publish(since='', dataset=source.path))


# https://github.com/datalad/datalad/pull/3975/checks?check_run_id=369789022#step:8:452
@known_failure_windows
@with_testrepos('submodule_annex', flavors=['local'])  #TODO: Use all repos after fixing them
@with_tempfile(mkdir=True)
@with_tempfile(mkdir=True)
@with_tempfile(mkdir=True)
@with_tempfile(mkdir=True)
@with_tempfile
def test_publish_with_data(origin, src_path, dst_path, sub1_pub, sub2_pub, dst_clone_path):

    # prepare src
    source = install(src_path, source=origin, recursive=True)
    source.repo.get('test-annex.dat')

    # create plain git at target:
    target = AnnexRepo(dst_path, create=True)
    target.checkout("TMP", ["-b"])
    source.repo.add_remote("target", dst_path)

    # now, set up targets for the submodules:
    # the need to be annexes, because we want to be able to copy data to them
    # further down
    sub1_target = AnnexRepo(sub1_pub, create=True)
    sub1_target.checkout("TMP", ["-b"])
    sub2_target = AnnexRepo(sub2_pub, create=True)
    sub2_target.checkout("TMP", ["-b"])
    sub1 = GitRepo(opj(src_path, 'subm 1'), create=False)
    sub2 = GitRepo(opj(src_path, '2'), create=False)
    sub1.add_remote("target", sub1_pub)
    sub2.add_remote("target", sub2_pub)

    res = publish(dataset=source, to="target", path=['test-annex.dat'], result_xfm='paths')
    # first it would publish data and then push
    # TODO order is not fixed (yet)
    #eq_(res, [opj(source.path, 'test-annex.dat'), source.path])
    eq_(set(res), set([opj(source.path, 'test-annex.dat'), source.path]))
    # XXX master was not checked out in dst!

    eq_(list(target.get_branch_commits_("master")),
        list(source.repo.get_branch_commits_("master")))
    # TODO: last commit in git-annex branch differs. Probably fine,
    # but figure out, when exactly to expect this for proper testing:
    # yoh: they differ because local annex records information about now
    # file being available in that remote, and remote one does it via a call in
    # the hook I guess.  So they both get the same information but in two
    # different commits.  I do not observe such behavior of remote having git-annex
    # automagically updated in older clones
    # which do not have post-receive hook on remote side
    eq_(list(target.get_branch_commits_("git-annex"))[1:],
        list(source.repo.get_branch_commits_("git-annex"))[1:])

    # we need compare target/master:
    target.checkout("master")
    ok_(target.file_has_content('test-annex.dat'))

    # make sure that whatever we published is actually consumable
    dst_clone = install(
        dst_clone_path, source=dst_path,
        result_xfm='datasets', return_type='item-or-list')
    nok_(dst_clone.repo.file_has_content('test-annex.dat'))
    res = dst_clone.get('test-annex.dat')
    ok_(dst_clone.repo.file_has_content('test-annex.dat'))

    res = publish(dataset=source, to="target", path=['.'])
    # there is nothing to publish on 2nd attempt
    #eq_(res, ([source, 'test-annex.dat'], []))
    assert_result_count(res, 1, status='notneeded')

    import glob
    res = publish(dataset=source, to="target", path=glob.glob1(source.path, '*'))
    # Note: This leads to recursive publishing, since expansion of '*'
    #       contains the submodules themselves in this setup

    # only the subdatasets, targets are plain git repos, hence
    # no file content is pushed, all content in super was pushed
    # before
    assert_result_count(res, 3)
    assert_result_count(res, 1, status='ok', path=sub1.path)
    assert_result_count(res, 1, status='ok', path=sub2.path)
    assert_result_count(res, 1, status='notneeded', path=source.path)

    # if we publish again -- nothing to be published
    res = source.publish(to="target")
    assert_result_count(res, 1, status='notneeded', path=source.path)
    # if we drop a file and publish again -- dataset should be published
    # since git-annex branch was updated
    source.drop('test-annex.dat')
    res = source.publish(to="target")
    assert_result_count(res, 1, status='ok', path=source.path)
    # and empty again if we try again
    res = source.publish(to="target")
    assert_result_count(res, 1, status='notneeded', path=source.path)

    # data integrity check looks identical from all perspectives
    # minus "note" statements from git-annex
    eq_(filter_fsck_error_msg(source.repo.fsck()),
        filter_fsck_error_msg(source.repo.fsck(remote='target')))
    eq_(filter_fsck_error_msg(target.fsck()),
        filter_fsck_error_msg(source.repo.fsck(remote='target')))


@skip_if_on_windows  # create_sibling incompatible with win servers
@skip_ssh
@with_testrepos('submodule_annex', flavors=['local'])
@with_tempfile(mkdir=True)
@with_tempfile()
@with_tempfile()
@with_tempfile()
def test_publish_depends(
        origin,
        src_path,
        target1_path,
        target2_path,
        target3_path):
    # prepare src
    source = install(src_path, source=origin, recursive=True)
    source.repo.get('test-annex.dat')
    # pollute config
    depvar = 'remote.target2.datalad-publish-depends'
    source.config.add(depvar, 'stupid', where='local')
    eq_(source.config.get(depvar, None), 'stupid')

    # two remote sibling on two "different" hosts
    source.create_sibling(
        'ssh://localhost' + target1_path,
        annex_wanted='standard',
        annex_group='backup',
        name='target1')
    # fails with unknown remote
    res = source.create_sibling(
        'ssh://datalad-test' + target2_path,
        name='target2',
        existing='reconfigure',  # because 'target2' is known in polluted cfg
        publish_depends='bogus',
        on_failure='ignore')
    assert_result_count(
        res, 1,
        status='error',
        message=(
            'unknown sibling(s) specified as publication dependency: %s',
            set(['bogus'])))
    # for real
    source.create_sibling(
        'ssh://datalad-test' + target2_path,
        name='target2',
        existing='reconfigure',  # because 'target2' is known in polluted cfg
        annex_wanted='standard',
        annex_group='backup',
        publish_depends='target1')
    # wiped out previous dependencies
    eq_(source.config.get(depvar, None), 'target1')
    # and one more remote, on the same host but associated with a dependency
    source.create_sibling(
        'ssh://datalad-test' + target3_path,
        name='target3')
    ok_clean_git(src_path)
    # introduce change in source
    create_tree(src_path, {'probe1': 'probe1'})
    source.save('probe1')
    ok_clean_git(src_path)
    # only the source has the probe
    ok_file_has_content(opj(src_path, 'probe1'), 'probe1')
    for p in (target1_path, target2_path, target3_path):
        assert_false(lexists(opj(p, 'probe1')))
    # publish to a standalone remote
    source.publish(to='target3')
    ok_(lexists(opj(target3_path, 'probe1')))
    # but it has no data copied
    target3 = Dataset(target3_path)
    nok_(target3.repo.file_has_content('probe1'))

    # but if we publish specifying its path, it gets copied
    source.publish('probe1', to='target3')
    ok_file_has_content(opj(target3_path, 'probe1'), 'probe1')

    # no others are affected in either case
    for p in (target1_path, target2_path):
        assert_false(lexists(opj(p, 'probe1')))

    # publish to all remaining, but via a dependency
    source.publish(to='target2')
    for p in (target1_path, target2_path, target3_path):
        ok_file_has_content(opj(p, 'probe1'), 'probe1')


@known_failure_windows
@with_tempfile(mkdir=True)
@with_tempfile(mkdir=True)
def test_gh1426(origin_path, target_path):
    # set up a pair of repos, one the published copy of the other
    origin = create(origin_path)
    target = AnnexRepo(target_path, create=True)
    target.config.set(
        'receive.denyCurrentBranch', 'updateInstead', where='local')
    origin.siblings('add', name='target', url=target_path)
    origin.publish(to='target')
    ok_clean_git(origin.path)
    ok_clean_git(target.path)
    eq_(origin.repo.get_hexsha(), target.get_hexsha())

    # gist of #1426 is that a newly added subdataset does not cause the
    # superdataset to get published
    origin.create('sub')
    ok_clean_git(origin.path)
    assert_not_equal(origin.repo.get_hexsha(), target.get_hexsha())
    # now push
    res = origin.publish(to='target')
    assert_result_count(res, 1)
    assert_result_count(res, 1, status='ok', type='dataset', path=origin.path)
    eq_(origin.repo.get_hexsha(), target.get_hexsha())


@skip_if_on_windows  # create_sibling incompatible with win servers
@skip_ssh
@with_testrepos('submodule_annex', flavors=['local'])  #TODO: Use all repos after fixing them
@with_tempfile(mkdir=True)
@with_tempfile(mkdir=True)
def test_publish_gh1691(origin, src_path, dst_path):

    # prepare src; no subdatasets installed, but mount points present
    source = install(src_path, source=origin, recursive=False)
    ok_(exists(opj(src_path, "subm 1")))
    assert_false(Dataset(opj(src_path, "subm 1")).is_installed())

    # some content modification of the superdataset
    create_tree(src_path, {'probe1': 'probe1'})
    source.save('probe1')
    ok_clean_git(src_path)

    # create the target(s):
    source.create_sibling(
        'ssh://localhost:' + dst_path,
        name='target', recursive=True)

    # publish recursively, which silently ignores non-installed datasets
    results = source.publish(to='target', recursive=True)
    assert_result_count(results, 1)
    assert_result_count(results, 1, status='ok', type='dataset', path=source.path)

    # if however, a non-installed subdataset is requsted explicitly, it'll fail
    results = source.publish(path='subm 1', to='target', on_failure='ignore')
    assert_result_count(results, 1, status='impossible', type='dataset', action='publish')


@skip_if_on_windows  # create_sibling incompatible with win servers
@skip_ssh
@with_tree(tree={'1': '123'})
@with_tempfile(mkdir=True)
@serve_path_via_http
def test_publish_target_url(src, desttop, desturl):
    # https://github.com/datalad/datalad/issues/1762
    ds = Dataset(src).create(force=True)
    ds.save('1')
    ds.create_sibling('ssh://localhost:%s/subdir' % desttop,
                      name='target',
                      target_url=desturl + 'subdir/.git')
    results = ds.publish(to='target', transfer_data='all')
    assert results
    ok_file_has_content(_path_(desttop, 'subdir/1'), '123')


@skip_if_on_windows  # create_sibling incompatible with win servers
@skip_ssh
@with_tempfile(mkdir=True)
@with_tempfile()
@with_tempfile()
def test_gh1763(src, target1, target2):
    # this test is very similar to test_publish_depends, but more
    # comprehensible, and directly tests issue 1763
    src = Dataset(src).create(force=True)
    src.create_sibling(
        'ssh://datalad-test' + target1,
        name='target1')
    src.create_sibling(
        'ssh://datalad-test' + target2,
        name='target2',
        publish_depends='target1')
    # a file to annex
    create_tree(src.path, {'probe1': 'probe1'})
    src.save('probe1', to_git=False)
    # make sure the probe is annexed, not straight in Git
    assert_in('probe1', src.repo.get_annexed_files(with_content_only=True))
    # publish to target2, must handle dependency
    src.publish(to='target2', transfer_data='all')
    for target in (target1, target2):
        assert_in(
            'probe1',
            Dataset(target).repo.get_annexed_files(with_content_only=True))


@with_tempfile()
@with_tempfile()
def test_gh1811(srcpath, clonepath):
    orig = Dataset(srcpath).create()
    (orig.pathobj / 'some').write_text('some')
    orig.save()
    clone = install(source=orig.path, path=clonepath)
    (clone.pathobj / 'somemore').write_text('somemore')
    clone.save()
    clone.repo.call_git(['checkout', 'HEAD~1'])
    res = clone.publish(to='origin', on_failure='ignore')
    assert_result_count(res, 1)
    assert_result_count(
        res, 1,
        path=clone.path, type='dataset', action='publish',
        status='impossible',
        message=('Cannot determine remote branch name from %s', 'HEAD'))


@with_tempfile(mkdir=True)
def test_publish_no_fetch_refspec_configured(path):
    from datalad.cmd import GitRunner

    path = Path(path)
    GitRunner(cwd=str(path)).run(["git", "init", "--bare", "empty-remote"])
    ds = Dataset(path / "ds").create()
    ds.repo.add_remote("origin", str(ds.pathobj.parent / "empty-remote"))
    # Mimic a situation that can happen with an LFS remote. See gh-4199.
    ds.repo.config.unset("remote.origin.fetch", where="local")
    (ds.repo.pathobj / "foo").write_text("a")
    ds.save()
    ds.publish(to="origin")<|MERGE_RESOLUTION|>--- conflicted
+++ resolved
@@ -23,13 +23,13 @@
 )
 from datalad.support.gitrepo import GitRepo
 from datalad.support.annexrepo import AnnexRepo
-<<<<<<< HEAD
 from datalad.support.exceptions import (
     IncompleteResultsError,
     InsufficientArgumentsError,
 )
 from datalad.utils import (
     chpwd,
+    Path,
     _path_,
 )
 from datalad.tests.utils import (
@@ -56,35 +56,6 @@
     with_testrepos,
     with_tree,
 )
-=======
-from datalad.support.exceptions import InsufficientArgumentsError
-from datalad.support.exceptions import IncompleteResultsError
-from datalad.utils import chpwd
-
-from nose.tools import eq_, ok_, assert_is_instance
-from nose.tools import assert_false as nok_
-from datalad.tests.utils import with_tempfile, assert_in, \
-    with_testrepos, assert_not_in
-from datalad.utils import (
-    _path_,
-    Path,
-)
-from datalad.tests.utils import assert_raises
-from datalad.tests.utils import assert_false
-from datalad.tests.utils import assert_not_equal
-from datalad.tests.utils import assert_result_count
-from datalad.tests.utils import neq_
-from datalad.tests.utils import ok_clean_git
-from datalad.tests.utils import swallow_logs
-from datalad.tests.utils import create_tree
-from datalad.tests.utils import ok_file_has_content
-from datalad.tests.utils import skip_ssh
-from datalad.tests.utils import assert_status
-from datalad.tests.utils import with_tree
-from datalad.tests.utils import serve_path_via_http
-from datalad.tests.utils import skip_if_on_windows
-from datalad.tests.utils import known_failure_windows
->>>>>>> 43c671d6
 
 
 def filter_fsck_error_msg(dicts):
