# ex: set sts=4 ts=4 sw=4 et:
# ## ### ### ### ### ### ### ### ### ### ### ### ### ### ### ### ### ### ### ##
#
#   See COPYING file distributed along with the datalad package for the
#   copyright and license terms.
#
# ## ### ### ### ### ### ### ### ### ### ### ### ### ### ### ### ### ### ### ##
"""Test adding sibling(s) to a dataset

"""

from datalad.api import (
    Dataset,
    clone,
    create,
    install,
    siblings,
)
from datalad.support.exceptions import InsufficientArgumentsError
from datalad.support.gitrepo import GitRepo
from datalad.support.path import basename
from datalad.support.path import join as opj
from datalad.support.path import (
    normpath,
    relpath,
)
from datalad.tests.utils_pytest import (
    DEFAULT_BRANCH,
    DEFAULT_REMOTE,
    assert_false,
    assert_in,
    assert_in_results,
    assert_not_in,
    assert_raises,
    assert_result_count,
    assert_status,
    chpwd,
    create_tree,
    eq_,
    ok_,
    serve_path_via_http,
    with_sameas_remote,
    with_tempfile,
    with_testrepos,
)
from datalad.utils import (
    Path,
    on_windows,
)


@with_tempfile(mkdir=True)
@with_tempfile(mkdir=True)
@with_tempfile
def test_siblings(origin=None, repo_path=None, local_clone_path=None):
    ca = dict(result_renderer='disabled')
    # a remote dataset with a subdataset underneath
    origds = Dataset(origin).create(**ca)
    _ = origds.create('subm 1', **ca)

    sshurl = "ssh://push-remote.example.com"
    httpurl1 = "http://remote1.example.com/location"
    httpurl2 = "http://remote2.example.com/location"

    # insufficient arguments
    # we need a dataset to work at
    with chpwd(repo_path):  # not yet there
        assert_raises(InsufficientArgumentsError,
                      siblings, 'add', url=httpurl1, **ca)

    # prepare src
    source = install(repo_path, source=origin, recursive=True, **ca)
    # pollute config
    depvar = 'remote.test-remote.datalad-publish-depends'
    source.config.add(depvar, 'stupid', scope='local')

    # cannot configure unknown remotes as dependencies
    res = siblings(
        'configure',
        dataset=source,
        name="test-remote",
        url=httpurl1,
        publish_depends=['r1', 'r2'],
        on_failure='ignore',
        **ca)
    assert_status('error', res)
    eq_(res[0]['message'],
        ('unknown sibling(s) specified as publication dependency: %s',
         set(('r1', 'r2'))))
    # prior config was not changed by failed call above
    eq_(source.config.get(depvar, None), 'stupid')

    res = siblings('configure',
                   dataset=source, name="test-remote",
                   url=httpurl1,
                   result_xfm='paths',
                   **ca)

    eq_(res, [source.path])
    assert_in("test-remote", source.repo.get_remotes())
    eq_(httpurl1,
        source.repo.get_remote_url("test-remote"))

    # reconfiguring doesn't change anything
    siblings('configure', dataset=source, name="test-remote",
             url=httpurl1, **ca)
    assert_in("test-remote", source.repo.get_remotes())
    eq_(httpurl1,
        source.repo.get_remote_url("test-remote"))
    # re-adding doesn't work
    res = siblings('add', dataset=source, name="test-remote",
                   url=httpurl1, on_failure='ignore', **ca)
    assert_status('error', res)
    # only after removal
    res = siblings('remove', dataset=source, name="test-remote", **ca)
    assert_status('ok', res)
    assert_not_in("test-remote", source.repo.get_remotes())
    # remove again (with result renderer to smoke-test a renderer
    # special case for this too)
    res = siblings('remove', dataset=source, name="test-remote", **ca)
    assert_status('notneeded', res)

    res = siblings('add', dataset=source, name="test-remote",
                   url=httpurl1, on_failure='ignore', **ca)
    assert_status('ok', res)

    # add another remove with a publication dependency
    # again pre-pollute config
    depvar = 'remote.test-remote2.datalad-publish-depends'
    pushvar = 'remote.test-remote2.push'
    source.config.add(depvar, 'stupid', scope='local')
    source.config.add(pushvar, 'senseless', scope='local')
    res = siblings('configure', dataset=source, name="test-remote2",
                   url=httpurl2, on_failure='ignore',
                   publish_depends='test-remote',
                   # just for smoke testing
                   publish_by_default=DEFAULT_BRANCH,
                   **ca)
    assert_status('ok', res)
    # config replaced with new setup
    #source.config.reload(force=True)
    eq_(source.config.get(depvar, None), 'test-remote')
    eq_(source.config.get(pushvar, None), DEFAULT_BRANCH)

    # add to another remote automagically taking it from the url
    # and being in the dataset directory
    with chpwd(source.path):
        res = siblings('add', url=httpurl2, **ca)
    assert_result_count(
        res, 1,
        name="remote2.example.com", type='sibling')
    assert_in("remote2.example.com", source.repo.get_remotes())

    # don't fail with conflicting url, when using force:
    res = siblings('configure',
                   dataset=source, name="test-remote",
                   url=httpurl1 + "/elsewhere",
                   **ca)
    assert_status('ok', res)
    eq_(httpurl1 + "/elsewhere",
        source.repo.get_remote_url("test-remote"))

    # no longer a use case, I would need additional convincing that
    # this is anyhow useful other then triple checking other peoples
    # errors. for an actual check use 'query'
    # maybe it could be turned into a set of warnings when `configure`
    # alters an existing setting, but then why call configure, if you
    # want to keep the old values
    #with assert_raises(RuntimeError) as cm:
    #    add_sibling(dataset=source, name="test-remote",
    #                url=httpurl1 + "/elsewhere")
    #assert_in("""'test-remote' already exists with conflicting settings""",
    #          str(cm.value))
    ## add a push url without force fails, since in a way the fetch url is the
    ## configured push url, too, in that case:
    #with assert_raises(RuntimeError) as cm:
    #    add_sibling(dataset=source, name="test-remote",
    #                url=httpurl1 + "/elsewhere",
    #                pushurl=sshurl, force=False)
    #assert_in("""'test-remote' already exists with conflicting settings""",
    #          str(cm.value))

    # add push url (force):
    res = siblings('configure',
                   dataset=source, name="test-remote",
                   url=httpurl1 + "/elsewhere",
                   pushurl=sshurl,
                   **ca)
    assert_status('ok', res)
    eq_(httpurl1 + "/elsewhere",
        source.repo.get_remote_url("test-remote"))
    eq_(sshurl,
        source.repo.get_remote_url("test-remote", push=True))

    # recursively:
    for r in siblings(
            'configure',
            dataset=source, name="test-remote",
            url=httpurl1 + "/%NAME",
            pushurl=sshurl + "/%NAME",
            recursive=True,
            # we need to disable annex queries, as it will try to access
            # the fake URL configured above
            get_annex_info=False,
            **ca):
        repo = GitRepo(r['path'], create=False)
        assert_in("test-remote", repo.get_remotes())
        url = repo.get_remote_url("test-remote")
        pushurl = repo.get_remote_url("test-remote", push=True)
        ok_(url.startswith(httpurl1 + '/' + basename(source.path)))
        ok_(url.endswith(basename(repo.path)))
        ok_(pushurl.startswith(sshurl + '/' + basename(source.path)))
        ok_(pushurl.endswith(basename(repo.path)))
        eq_(url, r['url'])
        eq_(pushurl, r['pushurl'])

    # recursively without template:
    for r in siblings(
            'configure',
            dataset=source, name="test-remote-2",
            url=httpurl1,
            pushurl=sshurl,
            recursive=True,
            # we need to disable annex queries, as it will try to access
            # the fake URL configured above
            get_annex_info=False,
            **ca):
        repo = GitRepo(r['path'], create=False)
        assert_in("test-remote-2", repo.get_remotes())
        url = repo.get_remote_url("test-remote-2")
        pushurl = repo.get_remote_url("test-remote-2", push=True)
        ok_(url.startswith(httpurl1))
        ok_(pushurl.startswith(sshurl))
        # FIXME: next condition used to compare the *Repo objects instead of
        # there paths. Due to missing annex-init in
        # datalad/tests/utils.py:clone_url this might not be the same, since
        # `source` actually is an annex, but after flavor 'clone' in
        # `with_testrepos` and then `install` any trace of an annex might be
        # gone in v5 (branch 'master' only), while in direct mode it still is
        # considered an annex. `repo` is forced to be a `GitRepo`, so we might
        # compare two objects of different classes while they actually are
        # pointing to the same repository.
        # See github issue #1854
        if repo.path != source.repo.path:
            ok_(url.endswith('/' + basename(repo.path)))
            ok_(pushurl.endswith(basename(repo.path)))
        eq_(url, r['url'])
        eq_(pushurl, r['pushurl'])

    # recursively without template and pushurl but full "hierarchy"
    # to a local clone
    for r in siblings(
            'configure',
            dataset=source,
            name="test-remote-3",
            url=local_clone_path,
            recursive=True,
            # we need to disable annex queries, as it will try to access
            # the fake URL configured above
            get_annex_info=False,
            **ca):
        repo = GitRepo(r['path'], create=False)
        assert_in("test-remote-3", repo.get_remotes())
        url = repo.get_remote_url("test-remote-3")
        pushurl = repo.get_remote_url("test-remote-3", push=True)

        eq_(normpath(url),
            normpath(opj(local_clone_path,
                         relpath(str(r['path']), source.path))))
        # https://github.com/datalad/datalad/issues/3951
        ok_(not pushurl)  # no pushurl should be defined
    # 5621: Users shouldn't pass identical names for remote & common data source
    assert_raises(ValueError, siblings, 'add', dataset=source, name='howdy',
                  url=httpurl1, as_common_datasrc='howdy')


@with_tempfile(mkdir=True)
def test_here(path=None):
    # few smoke tests regarding the 'here' sibling
    ds = create(path)
    res = ds.siblings(
        'query',
        on_failure='ignore',
        result_renderer='disabled')
    assert_status('ok', res)
    assert_result_count(res, 1)
    assert_result_count(res, 1, name='here')
    here = res[0]
    eq_(ds.repo.uuid, here['annex-uuid'])
    assert_in('annex-description', here)
    assert_in('annex-bare', here)
    assert_in('available_local_disk_space', here)

    # unknown sibling query errors
    res = ds.siblings(
        'query',
        name='notthere',
        on_failure='ignore',
        result_renderer='disabled')
    assert_status('error', res)

    # set a description
    res = ds.siblings(
        'configure',
        name='here',
        description='very special',
        on_failure='ignore',
        result_renderer='disabled')
    assert_status('ok', res)
    assert_result_count(res, 1)
    assert_result_count(res, 1, name='here')
    here = res[0]
    eq_('very special', here['annex-description'])

    # does not die when here is dead
    res = ds.siblings('query', name='here', return_type='item-or-list')
    # gone when dead
    res.pop('annex-description', None)
    # volatile prop
    res.pop('available_local_disk_space', None)
    ds.repo.call_annex(['dead', 'here'])
    newres = ds.siblings('query', name='here', return_type='item-or-list')
    newres.pop('available_local_disk_space', None)
    eq_(res, newres)


@with_tempfile(mkdir=True)
def test_no_annex(path=None):
    # few smoke tests regarding the 'here' sibling
    ds = create(path, annex=False)
    res = ds.siblings(
        'configure',
        name='here',
        description='very special',
        on_failure='ignore',
        result_renderer='disabled')
    assert_status('impossible', res)

    res = ds.siblings(
        'enable',
        name='doesnotmatter',
        on_failure='ignore',
        result_renderer='disabled')
    assert_in_results(
        res, status='impossible',
        message='cannot enable sibling of non-annex dataset')


@with_tempfile()
@with_tempfile()
def test_arg_missing(path=None, path2=None):
    # test fix for gh-3553
    ds = create(path)
    assert_raises(
        InsufficientArgumentsError,
        ds.siblings,
        'add',
        url=path2,
    )
    assert_status(
        'ok',
        ds.siblings(
            'add', url=path2, name='somename'))
    # trigger some name guessing functionality that will still not
    # being able to end up using a hostnames-spec despite being
    # given a URL
    if not on_windows:
        # the trick with the file:// URL creation only works on POSIX
        # the underlying tested code here is not about paths, though,
        # so it is good enough to run this on POSIX system to be
        # reasonably sure that things work
        assert_raises(
            InsufficientArgumentsError,
            ds.siblings,
            'add',
            url=f'file://{path2}',
        )

    # there is no name guessing with 'configure'
    assert_in_results(
        ds.siblings('configure', url='http://somename', on_failure='ignore'),
        status='error',
        message='need sibling `name` for configuration')

    # needs a URL
    assert_raises(
        InsufficientArgumentsError, ds.siblings, 'add', name='somename')
    # just pushurl is OK
    assert_status('ok', ds.siblings('add', pushurl=path2, name='somename2'))

    # needs group with groupwanted
    assert_raises(
        InsufficientArgumentsError,
        ds.siblings, 'add', url=path2, name='somename',
        annex_groupwanted='whatever')


@with_sameas_remote
@with_tempfile(mkdir=True)
def test_sibling_enable_sameas(repo=None, clone_path=None):
    ds = Dataset(repo.path)
    create_tree(ds.path, {"f0": "0"})
    ds.save(path="f0")
    ds.push(["f0"], to="r_dir")
    ds.repo.drop(["f0"])

    ds_cloned = clone(ds.path, clone_path)

    assert_false(ds_cloned.repo.file_has_content("f0"))
    # does not work without a name
    res = ds_cloned.siblings(
        action="enable",
        result_renderer='disabled',
        on_failure='ignore',
    )
    assert_in_results(
        res, status='error', message='require `name` of sibling to enable')
    # does not work with the wrong name
    res = ds_cloned.siblings(
        action="enable",
        name='wrong',
        result_renderer='disabled',
        on_failure='ignore',
    )
    assert_in_results(
        res, status='impossible',
        message=("cannot enable sibling '%s', not known", 'wrong')
    )
    # works with the right name
    res = ds_cloned.siblings(action="enable", name="r_rsync")
    assert_status("ok", res)
    ds_cloned.get(path=["f0"])
    ok_(ds_cloned.repo.file_has_content("f0"))


@with_tempfile(mkdir=True)
def test_sibling_inherit(basedir=None):
    ds_source = Dataset(opj(basedir, "source")).create()

    # In superdataset, set up remote "source" that has git-annex group "grp".
    ds_super = Dataset(opj(basedir, "super")).create()
    ds_super.siblings(action="add", name="source", url=ds_source.path,
                      annex_group="grp", result_renderer='disabled')

    ds_clone = ds_super.clone(
        source=ds_source.path, path="clone")
    # In a subdataset, adding a "source" sibling with inherit=True pulls in
    # that configuration.
    ds_clone.siblings(action="add", name="source", url=ds_source.path,
                      inherit=True, result_renderer='disabled')
    res = ds_clone.siblings(action="query", name="source",
                            result_renderer='disabled')
    eq_(res[0]["annex-group"], "grp")


@with_tempfile(mkdir=True)
def test_sibling_inherit_no_super_remote(basedir=None):
    ds_source = Dataset(opj(basedir, "source")).create()
    ds_super = Dataset(opj(basedir, "super")).create()
    ds_clone = ds_super.clone(
        source=ds_source.path, path="clone")
    # Adding a sibling with inherit=True doesn't crash when the superdataset
    # doesn't have a remote `name`.
    ds_clone.siblings(action="add", name="donotexist", inherit=True,
                      url=ds_source.path, result_renderer='disabled')


@with_tempfile(mkdir=True)
@with_tempfile(mkdir=True)
def test_sibling_path_is_posix(basedir=None, otherpath=None):
    ds_source = Dataset(opj(basedir, "source")).create()
    # add remote with system native path
    ds_source.siblings(
        action="add",
        name="donotexist",
        url=otherpath,
        result_renderer='disabled')
    res = ds_source.siblings(
        action="query",
        name="donotexist",
        result_renderer='disabled',
        return_type='item-or-list')
    # path URL should come out POSIX as if `git clone` had configured it for origin
    # https://github.com/datalad/datalad/issues/3972
    eq_(res['url'], Path(otherpath).as_posix())


@with_tempfile()
def test_bf3733(path=None):
    ds = create(path)
    # call siblings configure for an unknown sibling without a URL
    # doesn't work, but also doesn't crash
    assert_result_count(
        ds.siblings(
            'configure',
            name='imaginary',
            publish_depends='doesntmatter',
            url=None,
            on_failure='ignore'),
        1,
        status='error',
        action="configure-sibling",
        name="imaginary",
        path=ds.path,
    )


@with_tempfile(mkdir=True)
@with_tempfile(mkdir=True)
@with_tempfile(mkdir=True)
@with_tempfile(mkdir=True)
@serve_path_via_http
<<<<<<< HEAD
def test_as_common_datasource(testbed=None, viapath=None, viaurl=None, remotepath=None, url=None):
=======
@with_tempfile(mkdir=True)
@serve_path_via_http
def test_as_common_datasource(testbed, viapath, viaurl, remotepath, url, remotepath2, url2):
>>>>>>> 6ec85d4d
    ds = Dataset(remotepath).create()
    (ds.pathobj / 'testfile').write_text('likemagic')
    (ds.pathobj / 'testfile2').write_text('likemagic2')
    ds.save()

    # make clonable via HTTP
    ds.repo.call_git(['update-server-info'])

    # populate location of the 2nd url, so we have two remotes with different UUIDs
    ds2 = clone(source=remotepath, path=remotepath2)
    ds2.get('testfile')
    ds2.repo.call_git(['update-server-info'])

    # this does not work for remotes that have path URLs
    ds_frompath = clone(source=remotepath, path=viapath)
    res = ds_frompath.siblings(
        'configure',
        name=DEFAULT_REMOTE,
        as_common_datasrc='mike',
        on_failure='ignore',
        result_renderer='disabled',
    )
    assert_in_results(
        res,
        status='impossible',
        message='cannot configure as a common data source, URL protocol '
                'is not http or https',
    )

    # but it works for HTTP
    ds_fromurl = clone(source=url, path=viaurl)
    res = ds_fromurl.siblings(
        'configure',
        name=DEFAULT_REMOTE,
        as_common_datasrc='mike2',
        result_renderer='disabled',
    )
    assert_status('ok', res)

    # same thing should be possible by adding a fresh remote
    # We need to do it on a different URL since some versions of git-annex
    # such as 10.20220322-1~ndall+1 might refuse operate with multiple remotes
    # with identical URLs, and otherwise just reuse the same UUID/remote
    res = ds_fromurl.siblings(
        'add',
        name='fresh',
        # we must amend the URL given by serve_path_via_http, because
        # we are serving the root of a non-bare repository, but git-annex
        # needs to talk to its .git (git-clone would also not eat
        # `url` unmodified).
        url=url2 + '.git',
        as_common_datasrc='fresh-sr',
        result_renderer='disabled',
    )
    assert_status('ok', res)

    # now try if it works. we will clone the clone, and get a repo that does
    # not know its ultimate origin. still, we should be able to pull data
    # from it via the special remote
    testbed = clone(source=ds_fromurl, path=testbed)
    assert_status('ok', testbed.get('testfile'))
    eq_('likemagic', (testbed.pathobj / 'testfile').read_text())
    # and the other one
    assert_status('ok', testbed.get('testfile2'))

    # Let's get explicitly from both remotes which would not work if URL
    # above is wrong or one of the remotes not autoenabled
    for remote in 'mike2', 'fresh-sr':
        assert_status('ok', testbed.drop('testfile'))
        assert_status('ok', testbed.get('testfile', source=remote))


@with_tempfile(mkdir=True)
@with_tempfile(mkdir=True)
def test_specialremote(dspath=None, remotepath=None):
    ds = Dataset(dspath).create()
    ds.repo.call_annex(
        ['initremote', 'myremote', 'type=directory',
         f'directory={remotepath}', 'encryption=none'])
    res = ds.siblings('query', result_renderer='disabled')
    assert_in_results(
        res,
        **{'name': 'myremote',
           'annex-type': 'directory',
           'annex-directory': remotepath})<|MERGE_RESOLUTION|>--- conflicted
+++ resolved
@@ -510,13 +510,10 @@
 @with_tempfile(mkdir=True)
 @with_tempfile(mkdir=True)
 @serve_path_via_http
-<<<<<<< HEAD
-def test_as_common_datasource(testbed=None, viapath=None, viaurl=None, remotepath=None, url=None):
-=======
 @with_tempfile(mkdir=True)
 @serve_path_via_http
-def test_as_common_datasource(testbed, viapath, viaurl, remotepath, url, remotepath2, url2):
->>>>>>> 6ec85d4d
+def test_as_common_datasource(testbed=None, viapath=None, viaurl=None,
+                              remotepath=None, url=None, remotepath2=None, url2=None):
     ds = Dataset(remotepath).create()
     (ds.pathobj / 'testfile').write_text('likemagic')
     (ds.pathobj / 'testfile2').write_text('likemagic2')
