# emacs: -*- mode: python; py-indent-offset: 4; tab-width: 4; indent-tabs-mode: nil -*-
# ex: set sts=4 ts=4 sw=4 noet:
# ## ### ### ### ### ### ### ### ### ### ### ### ### ### ### ### ### ### ### ##
#
#   See COPYING file distributed along with the datalad package for the
#   copyright and license terms.
#
# ## ### ### ### ### ### ### ### ### ### ### ### ### ### ### ### ### ### ### ##
"""High-level interface for adding content of an archive under annex control

"""
from __future__ import print_function

__docformat__ = 'restructuredtext'


import re
import os
import shlex
import tempfile

from os.path import join as opj, realpath, split as ops, curdir, pardir, exists, lexists, relpath, basename, abspath
from os.path import commonprefix
from os.path import sep as opsep
from os.path import islink
from os.path import isabs
from .base import Interface
from ..consts import ARCHIVES_SPECIAL_REMOTE
from ..support.param import Parameter
from ..support.constraints import EnsureStr, EnsureNone, EnsureListOf

from ..support.annexrepo import AnnexRepo
from ..support.strings import apply_replacement_rules
from ..support.stats import ActivityStats
from ..cmdline.helpers import get_repo_instance
from ..utils import getpwd, rmtree, file_basename
from ..utils import md5sum
from ..utils import assure_tuple_or_list

from six import string_types
from six.moves.urllib.parse import urlparse

from ..log import logging
lgr = logging.getLogger('datalad.interfaces.add_archive_content')


# TODO: may be we could enable separate logging or add a flag to enable
# all but by default to print only the one associated with this given action

class AddArchiveContent(Interface):
    """Add content of an archive under git annex control.

    This results in the files within archive (which should be under annex
    control itself) added under annex referencing original archive via
    custom special remotes mechanism

    Example:

        annex-repo$ datalad add-archive-content my_big_tarball.tar.gz

    """
    _params_ = dict(
        delete=Parameter(
            args=("-d", "--delete"),
            action="store_true",
            doc="""flag to delete original archive from the filesystem/git in current tree.
                   Note that it will be of no effect if --key is given."""),
        strip_leading_dirs=Parameter(
            args=("--strip-leading-dirs",),
            action="store_true",
            doc="""flag to move all files directories up, from how they were stored in an archive,
                   if that one contained a number (possibly more than 1 down) single leading
                   directories"""),
        leading_dirs_depth=Parameter(
            args=("--leading-dirs-depth",),
            action="store",
            type=int,
            doc="""maximal depth to strip leading directories to.  If not specified (None), no limit"""),
        leading_dirs_consider=Parameter(
            args=("--leading-dirs-consider",),
            action="append",
            doc="""regular expression(s) for directories to consider to strip away""",
            constraints=EnsureStr() | EnsureNone(),
        ),
        # TODO: add option to extract under archive's original directory. Currently would extract in curdir
        existing=Parameter(
            args=("--existing",),
            choices=('fail', 'overwrite', 'archive-suffix', 'numeric-suffix'),
            default="fail",
            doc="""what operation to perform a file from archive tries to overwrite an existing
             file with the same name.  'fail' (default) leads to RuntimeError exception.
             'overwrite' silently replaces existing file.  'archive-suffix' instructs to add
             a suffix (prefixed with a '-') matching archive name from which file gets extracted,
             and if that one present, 'numeric-suffix' is in effect in addition, when incremental
             numeric suffix (prefixed with a '.') is added until no name collision is longer detected"""
        ),
        exclude=Parameter(
            args=("-e", "--exclude"),
            action='append',
            doc="""regular expressions for filenames which to exclude from being added to annex.
            Applied after --rename if that one is specified.  For exact matching, use anchoring""",
            constraints=EnsureStr() | EnsureNone()
        ),
        rename=Parameter(
            args=("-r", "--rename"),
            action='append',
            doc="""regular expressions to rename files before being added under git.
            First letter defines how to split provided string into two parts:
            Python regular expression (with groups), and replacement string""",
            constraints=EnsureStr(min_len=2) | EnsureNone()
        ),
        annex_options=Parameter(
            args=("-o", "--annex-options"),
            doc="""additional options to pass to git-annex""",
            constraints=EnsureStr() | EnsureNone()
        ),
        # TODO: Python only???
        annex=Parameter(
            doc="""annex instance to use"""
            #constraints=EnsureStr() | EnsureNone()
        ),
        # TODO: Python only!
        stats=Parameter(
            doc="""ActivityStats instance for global tracking""",
        ),
        key=Parameter(
            args=("--key",),
            action="store_true",
            doc="""flag to signal if provided archive is not actually a filename on its own but an annex key"""),
        copy=Parameter(
            args=("--copy",),
            action="store_true",
            doc="""flag to copy the content of the archive instead of moving"""),
        allow_dirty=Parameter(
            args=("--allow-dirty",),
            action="store_true",
            doc="""flag that operating on a dirty repository (uncommitted or untracked content) is ok"""),
        commit=Parameter(
            args=("--no-commit",),
            action="store_false",
            dest="commit",
            doc="""flag to not commit upon completion"""),
        drop_after=Parameter(
            args=("--drop-after",),
            action="store_true",
            doc="""drop extracted files after adding to annex""",
        ),
        delete_after=Parameter(
            args=("--delete-after",),
            action="store_true",
            doc="""extract under a temporary directory, git-annex add, and delete after.
             To be used to "index" files within annex without actually creating corresponding
             files under git.  Note that `annex dropunused` would later remove that load"""),

        # TODO: interaction with archives cache whenever we make it persistent across runs
        archive=Parameter(
            doc="archive file or a key (if --key option specified)",
            constraints=EnsureStr()),
    )

        # use-case from openfmri pipeline
        #     ExtractArchives(
        #         # will do the merge of 'replace' strategy
        #         source_branch="incoming",
        #         regex="\.(tgz|tar\..*)$",
        #         renames=[
        #             ("^[^/]*/(.*)", "\1") # e.g. to strip leading dir, or could prepend etc
        #         ],
        #         #exclude="license.*",  # regexp
        #     ),

    @staticmethod
    def __call__(archive, annex=None,
                 strip_leading_dirs=False, leading_dirs_depth=None, leading_dirs_consider=None,
                 delete=False, key=False, exclude=None, rename=None, existing='fail',
                 annex_options=None, copy=False, commit=True, allow_dirty=False,
                 stats=None, drop_after=False, delete_after=False):
        """
        Returns
        -------
        annex
        """
        if exclude:
            exclude = assure_tuple_or_list(exclude)
        if rename:
            rename = assure_tuple_or_list(rename)

        # TODO: actually I see possibly us asking user either he wants to convert
        # his git repo into annex
        archive_path = archive
        if annex is None:
            annex = get_repo_instance(class_=AnnexRepo)
            if not isabs(archive):
                # if not absolute -- relative to curdir and thus
                archive_path = relpath(abspath(archive), annex.path)
        elif not isabs(archive):
            # if we are given an annex, then assume that given path is within annex, not
            # relative to PWD
            archive_path = opj(annex.path, archive)

        # TODO: somewhat too cruel -- may be an option or smth...
        if not allow_dirty and annex.dirty:
            # already saved me once ;)
            raise RuntimeError("You better commit all the changes and untracked files first")

        # are we in a subdirectory of the repository? then we should add content under that
        # subdirectory,
        # get the path relative to the repo top
        extract_relpath = relpath(getpwd(), annex.path) \
            if commonprefix([realpath(getpwd()), annex.path]) == annex.path \
            else None

        if not key:
            # we were given a file which must exist
            if not exists(opj(annex.path, archive_path)):
                raise ValueError("Archive {} does not exist".format(archive))
            # TODO: support adding archives content from outside the annex/repo
            origin = archive
            key = annex.get_file_key(archive_path)
        else:
            origin = key

        if not key:
            # TODO: allow for it to be under git???  how to reference then?
            raise NotImplementedError(
                "Provided file is not under annex.  We don't support yet adding everything "
                "straight to git"
            )

        # and operate from now on the key or whereever content available "canonically"
        try:
            key_path = annex.get_contentlocation(key)  # , relative_to_top=True)
        except:
            raise RuntimeError("Content of %s seems to be N/A.  Fetch it first" % key)

        #key_path = opj(reltop, key_path)
        # now we simply need to go through every file in that archive and
        lgr.info("Adding content of the archive %s into annex %s", archive, annex)

        from datalad.customremotes.archives import ArchiveAnnexCustomRemote
        # TODO: shouldn't we be able just to pass existing AnnexRepo instance?
        # TODO: we will use persistent cache so we could just (ab)use possibly extracted archive
        annexarchive = ArchiveAnnexCustomRemote(path=annex.path, persistent_cache=True)
        # We will move extracted content so it must not exist prior running
        annexarchive.cache.allow_existing = True
        earchive = annexarchive.cache[key_path]

        # TODO: check if may be it was already added
        if ARCHIVES_SPECIAL_REMOTE not in annex.get_remotes():
            lgr.debug("Adding new special remote {}".format(ARCHIVES_SPECIAL_REMOTE))
            annex.init_remote(
                ARCHIVES_SPECIAL_REMOTE,
                ['encryption=none', 'type=external', 'externaltype=%s' % ARCHIVES_SPECIAL_REMOTE,
                 'autoenable=true'])
        else:
            lgr.debug("Special remote {} already exists".format(ARCHIVES_SPECIAL_REMOTE))

        try:
            old_always_commit = annex.always_commit
            annex.always_commit = False
            keys_to_drop = []

            if annex_options:
                if isinstance(annex_options, string_types):
                    annex_options = shlex.split(annex_options)

            leading_dir = earchive.get_leading_directory(
                    depth=leading_dirs_depth, exclude=exclude, consider=leading_dirs_consider) \
                if strip_leading_dirs else None
            leading_dir_len = len(leading_dir) + len(opsep) if leading_dir else 0

            # we need to create a temporary directory at the top level which would later be
            # removed
            prefix_dir = basename(tempfile.mkdtemp(prefix=".datalad", dir=annex.path)) \
                if delete_after \
                else None

            # dedicated stats which would be added to passed in (if any)
            outside_stats = stats
            stats = ActivityStats()

            for extracted_file in earchive.get_extracted_files():
                stats.files += 1
                extracted_path = opj(earchive.path, extracted_file)

                if islink(extracted_path):
                    link_path = realpath(extracted_path)
                    if not exists(link_path):  # TODO: config  addarchive.symlink-broken='skip'
                        lgr.warning("Path %s points to non-existing file %s" % (extracted_path, link_path))
                        stats.skipped += 1
                        continue
                    # TODO: check if points outside of the archive -- warning and skip

                # preliminary target name which might get modified by renames
                target_file_orig = target_file = extracted_file

                target_file = target_file[leading_dir_len:]

                if rename:
                    target_file = apply_replacement_rules(rename, target_file)

                if exclude:
                    try:  # since we need to skip outside loop from inside loop
                        for regexp in exclude:
                            if re.search(regexp, target_file):
                                lgr.debug("Skipping {target_file} since contains {regexp} pattern".format(**locals()))
                                stats.skipped += 1
                                raise StopIteration
                    except StopIteration:
                        continue

                if prefix_dir:
                    target_file = opj(prefix_dir, target_file)

                url = annexarchive.get_file_url(archive_key=key, file=extracted_file, size=os.stat(extracted_path).st_size)

                # lgr.debug("mv {extracted_path} {target_file}. URL: {url}".format(**locals()))

                if lexists(target_file):
                    if md5sum(target_file) == md5sum(extracted_path):
                        # must be having the same content, we should just add possibly a new extra URL
                        pass
                    elif existing == 'fail':
                        raise RuntimeError(
                            "File {} already exists, but new (?) file {} was instructed "
                            "to be placed there while overwrite=False".format(target_file, extracted_file))
                    elif existing == 'overwrite':
                        stats.overwritten += 1
                        # to make sure it doesn't conflict -- might have been a tree
                        rmtree(target_file)
                    else:
                        target_file_orig_ = target_file

                        # To keep extension intact -- operate on the base of the filename
                        p, fn = os.path.split(target_file)
                        ends_with_dot = fn.endswith('.')
                        fn_base, fn_ext = file_basename(fn, return_ext=True)

                        if existing == 'archive-suffix':
                            fn_base += '-%s' % file_basename(origin)
                        elif existing == 'numeric-suffix':
                            pass  # archive-suffix will have the same logic
                        else:
                            raise ValueError(existing)
                        # keep incrementing index in the suffix until file doesn't collide
                        suf, i = '', 0
                        while True:
                            target_file_new = opj(p, fn_base + suf + ('.' if (fn_ext or ends_with_dot) else '') + fn_ext)
                            if not lexists(target_file_new):
                                break
                            lgr.debug("File %s already exists" % target_file_new)
                            i += 1
                            suf = '.%d' % i
                        target_file = target_file_new
                        lgr.debug("Original file %s will be saved into %s"
                                  % (target_file_orig_, target_file))
                        # TODO: should we reserve smth like
                        # stats.clobbed += 1

                if target_file != target_file_orig:
                    stats.renamed += 1

                #target_path = opj(getpwd(), target_file)
                if copy:
                    raise NotImplementedError("Not yet copying from 'persistent' cache")
                else:
                    # os.renames(extracted_path, target_path)
                    # addurl implementation relying on annex'es addurl below would actually copy
                    pass

                lgr.debug("Adding %s to annex pointing to %s and with options %r",
                          target_file, url, annex_options)

                target_file_gitpath = opj(extract_relpath, target_file) if extract_relpath else target_file
                out_json = annex.add_url_to_file(
                    target_file_gitpath,
                    url, options=annex_options,
                    batch=True)

                if 'key' in out_json:  # annex.is_under_annex(target_file, batch=True):
                    # due to http://git-annex.branchable.com/bugs/annex_drop_is_not___34__in_effect__34___for_load_which_was___34__addurl_--batch__34__ed_but_not_yet_committed/?updated
                    # we need to maintain a list of those to be dropped files
                    if drop_after:
                        annex.annex_dropkey(out_json['key'], batch=True)
                        stats.dropped += 1
                    stats.add_annex += 1
                else:
                    lgr.debug("File {} was added to git, not adding url".format(target_file))
                    stats.add_git += 1

                if delete_after:
                    # forcing since it is only staged, not yet committed
                    annex.remove(target_file_gitpath, force=True)  # TODO: batch!
                    stats.removed += 1

                # # chaining 3 annex commands, 2 of which not batched -- less efficient but more bullet proof etc
                # annex.add(target_path, options=annex_options)
                # # above action might add to git or to annex
                # if annex.file_has_content(target_path):
                #     # if not --  it was added to git, if in annex, it is present and output is True
                #     annex.add_url_to_file(target_file, url, options=['--relaxed'], batch=True)
                #     stats.add_annex += 1
                # else:
                #     lgr.debug("File {} was added to git, not adding url".format(target_file))
                #     stats.add_git += 1
                # # TODO: actually check if it is anyhow different from a previous version. If not
                # # then it wasn't really added

                del target_file  # Done with target_file -- just to have clear end of the loop

            if delete and archive:
                lgr.debug("Removing the original archive {}".format(archive))
                # force=True since some times might still be staged and fail
                annex.remove(archive_path, force=True)

            lgr.info("Finished adding %s: %s" % (archive, stats.as_str(mode='line')))

            if outside_stats:
                outside_stats += stats
            if commit:
                commit_stats = outside_stats if outside_stats else stats
                annex.commit(
                    "Added content extracted from %s\n\n%s" % (origin, commit_stats.as_str(mode='full'))
                )
                commit_stats.reset()
        finally:
            # since we batched addurl, we should close those batched processes
            annex.precommit()

            if delete_after:
                prefix_path = opj(annex.path, prefix_dir)
                if exists(prefix_path):  # probably would always be there
                    lgr.info("Removing temporary directory under which extracted files were annexed: %s",
                             prefix_path)
                    rmtree(prefix_path)

<<<<<<< HEAD
=======
            annex.precommit()
            if keys_to_drop:
                # since we know that keys should be retrievable, we --force since no batching
                # atm and it would be expensive
                annex.drop(keys_to_drop, options=['--force'], key=True)
                stats.dropped += len(keys_to_drop)
                annex.precommit()  # might need clean up etc again

>>>>>>> 39b1d735
            annex.always_commit = old_always_commit
            # remove what is left and/or everything upon failure
            earchive.clean(force=True)

        return annex<|MERGE_RESOLUTION|>--- conflicted
+++ resolved
@@ -258,7 +258,6 @@
         try:
             old_always_commit = annex.always_commit
             annex.always_commit = False
-            keys_to_drop = []
 
             if annex_options:
                 if isinstance(annex_options, string_types):
@@ -434,17 +433,6 @@
                              prefix_path)
                     rmtree(prefix_path)
 
-<<<<<<< HEAD
-=======
-            annex.precommit()
-            if keys_to_drop:
-                # since we know that keys should be retrievable, we --force since no batching
-                # atm and it would be expensive
-                annex.drop(keys_to_drop, options=['--force'], key=True)
-                stats.dropped += len(keys_to_drop)
-                annex.precommit()  # might need clean up etc again
-
->>>>>>> 39b1d735
             annex.always_commit = old_always_commit
             # remove what is left and/or everything upon failure
             earchive.clean(force=True)
