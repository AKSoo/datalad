--- conflicted
+++ resolved
@@ -53,7 +53,7 @@
 
         subdatasets = Dataset(dpath).subdatasets(
             path=paths,
-            fulfilled=None,
+            state='any',
             recursive=recursive,
             recursion_limit=recursion_limit,
             result_renderer='disabled',
@@ -71,165 +71,6 @@
                     else [r.get('state') for r in subdatasets
                           if Path(r['path']) == p][0]
             else:
-<<<<<<< HEAD
-                if lexists(path):
-                    path_props['type'] = 'file'
-                else:
-                    path_props['state'] = 'absent'
-                # for everything else we are interested in the container
-                containing_dir = dirname(path)
-                if not containing_dir:
-                    containing_dir = curdir
-
-            dspath = parent = get_dataset_root(containing_dir)
-            if dspath:
-                if path_props.get('type', None) == 'dataset':
-                    # for a dataset the root is not the parent, for anything else
-                    # it is
-                    parent = path_props.get('parentds', None)
-                    oneupdir = normpath(opj(containing_dir, pardir))
-                    if parent is None and (force_parentds_discovery or (
-                            refds_path and _with_sep(oneupdir).startswith(
-                                _with_sep(refds_path)))):
-                        # either forced, or only if we have a reference dataset, and
-                        # only if we stay within this refds when searching for the
-                        # parent
-                        parent = get_dataset_root(normpath(opj(containing_dir, pardir)))
-                        # NOTE the `and refds_path` is critical, as it will determine
-                        # whether a top-level dataset that was discovered gets the
-                        # parent property or not, it won't get it without a common
-                        # base dataset, and that is how we always rolled
-                    if parent and refds_path:
-                        path_props['parentds'] = parent
-                        # don't check whether this is actually a true subdataset of the
-                        # parent, done further down
-                else:
-                    # set parent, but prefer existing property
-                    path_props['parentds'] = path_props.get('parentds', dspath)
-
-            # test for `dspath` not `parent`, we only need to know whether there is
-            # ANY dataset, not which one is the true parent, logic below relies on
-            # the fact that we end here, if there is no dataset at all
-            if not dspath:
-                # not in any dataset
-                res = get_status_dict(
-                    **dict(res_kwargs, **path_props))
-                res['status'] = nondataset_path_status
-                res['message'] = 'path not associated with any dataset'
-                reported_paths[path] = res
-                yield res
-                continue
-
-            # check that we only got SUBdatasets
-            if refds_path and not path_startswith(dspath, refds_path):
-                res = get_status_dict(**dict(res_kwargs, **path_props))
-                res['status'] = nondataset_path_status
-                res['message'] = \
-                    ('path not part of the reference dataset at %s', refds_path)
-                reported_paths[path] = res
-                yield res
-                continue
-
-            if path_props.get('type', None) == 'file':
-                # nothing else we can learn about this
-                res = get_status_dict(**dict(res_kwargs, **path_props))
-                if 'status' not in res:
-                    res['status'] = ''
-                reported_paths[path] = res
-                yield res
-                continue
-
-            containing_ds = None
-            path_type = path_props.get('type', None)
-            if parent and force_subds_discovery and (
-                    (path_type == 'dataset' and 'registered_subds' not in path_props) or
-                    path_type == 'directory' or
-                    not lexists(path)):
-                # if the path doesn't exist, or is labeled a directory, or a dataset even
-                # a dataset (without this info) -> record whether this is a known subdataset
-                # to its parent
-                containing_ds = Dataset(parent)
-                # Possibly "cache" the list of known subdss for parents we
-                # have encountered so far
-                if parent in subdss_cache:
-                    subdss = subdss_cache[parent]
-                else:
-                    subdss = containing_ds.subdatasets(
-                        state='any', recursive=False,
-                        result_xfm=None, result_filter=None, return_type='list')
-                    subdss_cache[parent] = subdss
-                if path in [s['path'] for s in subdss]:
-                    if path_type == 'directory' or not lexists(path):
-                        # first record that it isn't here, if just a dir or not here at all
-                        path_props['state'] = 'absent'
-                    # this must be a directory, and it is not installed
-                    path_props['type'] = 'dataset'
-                    path_props['registered_subds'] = True
-
-            if not lexists(path) or \
-                    (path_props.get('type', None) == 'dataset' and
-                     path_props.get('state', None) == 'absent'):
-                # not there (yet)
-                message = unavailable_path_msg if unavailable_path_msg else None
-                if message and '%s' in message:
-                    message = (message, path)
-                path_props['message'] = message
-                res = get_status_dict(**dict(res_kwargs, **path_props))
-                # assign given status, but only if the props don't indicate a status
-                # already
-                res['status'] = path_props.get(
-                    'status', unavailable_path_status)
-                reported_paths[path] = res
-                yield res
-                continue
-
-            # we know everything we can, report
-            res = get_status_dict(**dict(res_kwargs, **path_props))
-            if 'status' not in res:
-                res['status'] = ''
-            reported_paths[path] = res
-            yield res
-
-            rec_paths = []
-            if recursive:
-                # here we need to consider the special case that `path` is
-                # a dataset itself, if a recursion_limit is given (e.g.
-                # `remove` will do that by default), we need to recurse
-                # from the dataset itself, and not its parent to get things
-                # right -- this will also avoid needless discovery of
-                # unrelated subdatasets
-                if path_props.get('type', None) == 'dataset':
-                    containing_ds = Dataset(path)
-                else:
-                    # regular parent, we might have a dataset already
-                    containing_ds = Dataset(parent) if containing_ds is None else containing_ds
-                for r in yield_recursive(containing_ds, path, action, recursion_limit):
-                    # capture reported paths
-                    r.update(res_kwargs)
-                    if 'refds' in r and not r['refds']:
-                        # avoid cruft
-                        del r['refds']
-                    reported_paths[r['path']] = r
-                    if modified is not None:
-                        # we cannot yield right away, maybe it wasn't modified
-                        rec_paths.append(r)
-                    else:
-                        yield r
-            if modified is not None and rec_paths:
-                # replace the recursively discovered paths by those paths that
-                # were actually modified underneath or at a requested location
-                for r in get_modified_subpaths(
-                        rec_paths,
-                        refds=Dataset(refds_path),
-                        revision=modified,
-                        report_no_revision_change=force_no_revision_change_discovery,
-                        report_untracked='all' if force_untracked_discovery else 'no',
-                        recursion_limit=recursion_limit):
-                    res = get_status_dict(**dict(r, **res_kwargs))
-                    reported_paths[res['path']] = res
-                    yield res
-        return
-=======
                 pstate = 'present' if lexists(p) else 'absent'
             yield dict(
                 action=action,
@@ -250,5 +91,4 @@
                     type='dataset',
                     refds=refds,
                     parentds=sd.get('parentds'),
-                )
->>>>>>> 981aa95b
+                )