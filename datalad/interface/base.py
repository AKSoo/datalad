# emacs: -*- mode: python; py-indent-offset: 4; tab-width: 4; indent-tabs-mode: nil -*-
# ex: set sts=4 ts=4 sw=4 noet:
# ## ### ### ### ### ### ### ### ### ### ### ### ### ### ### ### ### ### ### ##
#
#   See COPYING file distributed along with the datalad package for the
#   copyright and license terms.
#
# ## ### ### ### ### ### ### ### ### ### ### ### ### ### ### ### ### ### ### ##
"""High-level interface generation

"""

__docformat__ = 'restructuredtext'

import logging
lgr = logging.getLogger('datalad.interface.base')

import os
import sys
import re
import textwrap
from importlib import import_module
import inspect
import string
from collections import (
    defaultdict,
    OrderedDict,
)

from ..ui import ui
from ..dochelpers import exc_str

from datalad.interface.common_opts import eval_params
from datalad.interface.common_opts import eval_defaults
from datalad.support.constraints import (
    EnsureKeyChoice,
    EnsureChoice,
)
from datalad.distribution.dataset import Dataset
from datalad.distribution.dataset import resolve_path
from datalad.plugin import _get_plugins
from datalad.plugin import _load_plugin


default_logchannels = {
    '': 'debug',
    'ok': 'debug',
    'notneeded': 'debug',
    'impossible': 'warning',
    'error': 'error',
}


def get_api_name(intfspec):
    """Given an interface specification return an API name for it"""
    if len(intfspec) > 3:
        name = intfspec[3]
    else:
        name = intfspec[0].split('.')[-1]
    return name


def get_cmdline_command_name(intfspec):
    """Given an interface specification return a cmdline command name"""
    if len(intfspec) > 2:
        name = intfspec[2]
    else:
        name = intfspec[0].split('.')[-1].replace('_', '-')
    return name


def get_interface_groups(include_plugins=False):
    """Return a list of command groups.

    Parameters
    ----------
    include_plugins : bool, optional
        Whether to include a group named 'plugins' that has a list of
        discovered plugin commands.

    Returns
    -------
    A list of tuples with the form (GROUP_NAME, GROUP_DESCRIPTION, COMMANDS).
    """
    from .. import interface as _interfaces

    grps = []
    # auto detect all available interfaces and generate a function-based
    # API from them
    for _item in _interfaces.__dict__:
        if not _item.startswith('_group_'):
            continue
        grp_name = _item[7:]
        grp = getattr(_interfaces, _item)
        grps.append((grp_name,) + grp)
    # TODO(yoh): see if we could retain "generator" for plugins
    # ATM we need to make it explicit so we could check the command(s) below
    # It could at least follow the same destiny as extensions so we would
    # just do more iterative "load ups"

    if include_plugins:
        grps.append(('plugins', 'Plugins', list(_get_plugins())))
    return grps


def get_cmd_summaries(descriptions, groups, width=79):
    """Return summaries for the commands in `groups`.

    Parameters
    ----------
    descriptions : dict
        A map of group names to summaries.
    groups : list of tuples
        A list of groups and commands in the form described by
        `get_interface_groups`.
    width : int, optional
        The maximum width of each line in the summary text.

    Returns
    -------
    A list with a formatted entry for each command. The first command of each
    group is preceded by an entry describing the group.
    """
    cmd_summary = []
    for grp in sorted(groups, key=lambda x: x[1]):
        grp_descr = grp[1]
        grp_cmds = descriptions[grp[0]]

        cmd_summary.append('\n*%s*\n' % (grp_descr,))
        for cd in grp_cmds:
            cmd_summary.append('  %s\n%s'
                               % ((cd[0],
                                   textwrap.fill(
                                       cd[1].rstrip(' .'),
                                       width - 5,
                                       initial_indent=' ' * 6,
                                       subsequent_indent=' ' * 6))))
    return cmd_summary


def load_interface(spec):
    """Load and return the class for `spec`.

    Parameters
    ----------
    spec : tuple
        For a standard interface, the first item is the datalad source module
        and the second object name for the interface. For a plugin, the second
        item should be a dictionary that maps 'file' to the path the of module.

    Returns
    -------
    The interface class or, if importing the module fails, None.
    """
    if isinstance(spec[1], dict):
        intf = _load_plugin(spec[1]['file'], fail=False)
    else:
        lgr.log(5, "Importing module %s " % spec[0])
        try:
            mod = import_module(spec[0], package='datalad')
        except Exception as e:
            lgr.error("Internal error, cannot import interface '%s': %s",
                      spec[0], exc_str(e))
            intf = None
        else:
            intf = getattr(mod, spec[1])
    return intf


def get_cmd_doc(interface):
    """Return the documentation for the command defined by `interface`.

    Parameters
    ----------
    interface : subclass of Interface
    """
    intf_doc = '' if interface.__doc__ is None else interface.__doc__.strip()
    if hasattr(interface, '_docs_'):
        # expand docs
        intf_doc = intf_doc.format(**interface._docs_)
    return intf_doc


def get_cmd_ex(interface):
    """Return the examples for the command defined by 'interface'.

    Parameters
    ----------
    interface : subclass of Interface
    """
    intf_ex = "\n\n*Examples*\n\n"
    for example in interface._examples_:
        intf_ex += build_example(example, api='cmdline')
    return intf_ex


def dedent_docstring(text):
    """Remove uniform indentation from a multiline docstring"""
    # Problem is that first line might often have no offset, so might
    # need to be ignored from dedent call
    if text is None:
        return None
    if not text.startswith(' '):
        lines = text.split('\n')
        if len(lines) == 1:
            # single line, no indentation, nothing to do
            return text
        text2 = '\n'.join(lines[1:])
        return lines[0] + "\n" + textwrap.dedent(text2)
    else:
        return textwrap.dedent(text)


def alter_interface_docs_for_api(docs):
    """Apply modifications to interface docstrings for Python API use."""
    # central place to alter the impression of docstrings,
    # like removing cmdline specific sections
    if not docs:
        return docs
    docs = dedent_docstring(docs)
    # clean cmdline sections
    docs = re.sub(
        r'\|\| CMDLINE \>\>.*?\<\< CMDLINE \|\|',
        '',
        docs,
        flags=re.MULTILINE | re.DOTALL)
    # clean cmdline in-line bits
    docs = re.sub(
        r'\[CMD:\s[^\[\]]*\sCMD\]',
        '',
        docs,
        flags=re.MULTILINE | re.DOTALL)
    docs = re.sub(
        r'\[PY:\s([^\[\]]*)\sPY\]',
        lambda match: match.group(1),
        docs,
        flags=re.MULTILINE)
    docs = re.sub(
        r'\|\| PYTHON \>\>(.*?)\<\< PYTHON \|\|',
        lambda match: match.group(1),
        docs,
        flags=re.MULTILINE | re.DOTALL)
    if 'DATALAD_SPHINX_RUN' not in os.environ:
        # remove :role:`...` RST markup for cmdline docs
        docs = re.sub(
            r':\S+:`[^`]*`[\\]*',
            lambda match: ':'.join(match.group(0).split(':')[2:]).strip('`\\'),
            docs,
            flags=re.MULTILINE | re.DOTALL)
        # make the handbook doc references more accessible
        # the URL is a redirect configured at readthedocs
        docs = re.sub(
            r'(handbook:[0-9]-[0-9]*)',
            '\\1 (http://handbook.datalad.org/symbols)',
            docs)
    docs = re.sub(
        r'\|\| REFLOW \>\>\n(.*?)\<\< REFLOW \|\|',
        lambda match: textwrap.fill(match.group(1)),
        docs,
        flags=re.MULTILINE | re.DOTALL)
    return docs


def alter_interface_docs_for_cmdline(docs):
    """Apply modifications to interface docstrings for cmdline doc use."""
    # central place to alter the impression of docstrings,
    # like removing Python API specific sections, and argument markup
    if not docs:
        return docs
    docs = dedent_docstring(docs)
    # clean cmdline sections
    docs = re.sub(
        r'\|\| PYTHON \>\>.*?\<\< PYTHON \|\|',
        '',
        docs,
        flags=re.MULTILINE | re.DOTALL)
    # clean cmdline in-line bits
    docs = re.sub(
        r'\[PY:\s[^\[\]]*\sPY\]',
        '',
        docs,
        flags=re.MULTILINE | re.DOTALL)
    docs = re.sub(
        r'\[CMD:\s([^\[\]]*)\sCMD\]',
        lambda match: match.group(1),
        docs,
        flags=re.MULTILINE)
    docs = re.sub(
        r'\|\| CMDLINE \>\>(.*?)\<\< CMDLINE \|\|',
        lambda match: match.group(1),
        docs,
        flags=re.MULTILINE | re.DOTALL)
    # remove :role:`...` RST markup for cmdline docs
    docs = re.sub(
        r':\S+:`[^`]*`[\\]*',
        lambda match: ':'.join(match.group(0).split(':')[2:]).strip('`\\'),
        docs,
        flags=re.MULTILINE | re.DOTALL)
    # make the handbook doc references more accessible
    # the URL is a redirect configured at readthedocs
    docs = re.sub(
        r'(handbook:[0-9]-[0-9]*)',
        '\\1 (http://handbook.datalad.org/symbols)',
        docs)
    # remove None constraint. In general, `None` on the cmdline means don't
    # give option at all, but specifying `None` explicitly is practically
    # impossible
    docs = re.sub(
        r',\sor\svalue\smust\sbe\s`None`',
        '',
        docs,
        flags=re.MULTILINE | re.DOTALL)
    # capitalize variables and remove backticks to uniformize with
    # argparse output
    docs = re.sub(
        r'`\S*`',
        lambda match: match.group(0).strip('`').upper(),
        docs)
    # clean up sphinx API refs
    docs = re.sub(
        r'\~datalad\.api\.\S*',
        lambda match: "`{0}`".format(match.group(0)[13:]),
        docs)
    # Remove RST paragraph markup
    docs = re.sub(
        r'^.. \S+::',
        lambda match: match.group(0)[3:-2].upper(),
        docs,
        flags=re.MULTILINE)
    docs = re.sub(
        r'\|\| REFLOW \>\>\n(.*?)\<\< REFLOW \|\|',
        lambda match: textwrap.fill(match.group(1)),
        docs,
        flags=re.MULTILINE | re.DOTALL)
    return docs


def is_api_arg(arg):
    """Return True if argument is our API argument or self or used for internal
    purposes
    """
    return arg != 'self' and not arg.startswith('_')


def update_docstring_with_parameters(func, params, prefix=None, suffix=None,
                                     add_args=None):
    """Generate a useful docstring from a parameter spec

    Amends any existing docstring of a callable with a textual
    description of its parameters. The Parameter spec needs to match
    the number and names of the callables arguments.
    """
    from datalad.utils import getargspec
    # get the signature
    ndefaults = 0
    args, varargs, varkw, defaults = getargspec(func)
    if add_args:
        add_argnames = sorted(add_args.keys())
        args.extend(add_argnames)
        defaults = defaults + tuple(add_args[k] for k in add_argnames)
    if defaults is not None:
        ndefaults = len(defaults)
    # start documentation with what the callable brings with it
    doc = prefix if prefix else u''
    if len(args) > 1:
        if len(doc):
            doc += '\n'
        doc += "Parameters\n----------\n"
        for i, arg in enumerate(args):
            if not is_api_arg(arg):
                continue
            # we need a parameter spec for each argument
            if not arg in params:
                raise ValueError("function has argument '%s' not described as a parameter" % arg)
            param = params[arg]
            # validate the default -- to make sure that the parameter description is
            # somewhat OK
            defaults_idx = ndefaults - len(args) + i
            if defaults_idx >= 0:
                if param.constraints is not None:
                    param.constraints(defaults[defaults_idx])
            orig_docs = param._doc
            param._doc = alter_interface_docs_for_api(param._doc)
            doc += param.get_autodoc(
                arg,
                default=defaults[defaults_idx] if defaults_idx >= 0 else None,
                has_default=defaults_idx >= 0)
            param._doc = orig_docs
            doc += '\n'
    doc += suffix if suffix else u""
    # assign the amended docs
    func.__doc__ = doc
    return func


def build_example(example, api='python'):
    """Build a code example.

    Take a dict from a classes _example_ specification (list of dicts) and
    build a string with an api or cmd example (for use in cmd help or
    docstring).

    Parameters
    ----------
    api : {'python', 'cmdline'}
        If 'python', build Python example for docstring. If 'cmdline', build
        cmd example.

    Returns
    -------
    ex : str
        Concatenated examples for the given class.
    """
    if api == 'python' :
        code_field='code_py'
        indicator='>'
    elif api == 'cmdline':
        code_field='code_cmd'
        indicator='%'
    else:
        raise ValueError("unknown API selection: {}".format(api))
    if code_field not in example:
        # only show an example if it exist for the API
        return ''
    description = textwrap.fill(example.get('text'))
    # this indent the code snippet to get it properly rendered as code
    # we are not using textwrap.fill(), because it would not acknowledge
    # any meaningful structure/formatting of code snippets. Instead, we
    # maintain line content as is.
    code = dedent_docstring(example.get(code_field))
    needs_indicator = not code.startswith(indicator)
    code = textwrap.indent(code, ' ' * (5 if needs_indicator else 3)).lstrip()

    ex = """{}::\n\n   {}{}\n\n""".format(
        description,
        # disable automatic prefixing, if the example already has one
        # this enables providing more complex examples without having
        # to infer its inner structure
        '{} '.format(indicator)
        if needs_indicator
        # maintain spacing to avoid undesired relative indentation
        else '',
        code)

    return ex


def update_docstring_with_examples(cls_doc, ex):
    """Update a commands docstring with examples.

    Take _examples_ of a command, build the Python examples, and append
    them to the docstring.

    cls_doc: docstring
    ex: list
        list of dicts with examples
    """
    from textwrap import indent
    if len(cls_doc):
        cls_doc += "\n"
    cls_doc += "    Examples\n    --------\n"
    # loop though provided examples
    for example in ex:
        cls_doc += indent(build_example(example, api='python'), ' '*4)

    return cls_doc


def build_doc(cls, **kwargs):
    """Decorator to build docstrings for datalad commands

    It's intended to decorate the class, the __call__-method of which is the
    actual command. It expects that __call__-method to be decorated by
    eval_results.

    Note that values for any `eval_params` keys in `cls._params_` are
    ignored.  This means one class may extend another's `_params_`
    without worrying about filtering out `eval_params`.

    Parameters
    ----------
    cls: Interface
      class defining a datalad command
    """

    # Note, that this is a class decorator, which is executed only once when the
    # class is imported. It builds the docstring for the class' __call__ method
    # and returns the original class.
    #
    # This is because a decorator for the actual function would not be able to
    # behave like this. To build the docstring we need to access the attribute
    # _params of the class. From within a function decorator we cannot do this
    # during import time, since the class is being built in this very moment and
    # is not yet available in the module. And if we do it from within the part
    # of a function decorator, that is executed when the function is called, we
    # would need to actually call the command once in order to build this
    # docstring.

    lgr.debug("Building doc for {}".format(cls))

    cls_doc = cls.__doc__
    if hasattr(cls, '_docs_'):
        # expand docs
        cls_doc = cls_doc.format(**cls._docs_)
    # get examples
    ex = getattr(cls, '_examples_', [])
    if ex:
        cls_doc = update_docstring_with_examples(cls_doc, ex)

    call_doc = None
    # suffix for update_docstring_with_parameters:
    if cls.__call__.__doc__:
        call_doc = cls.__call__.__doc__

    # build standard doc and insert eval_doc
    spec = getattr(cls, '_params_', dict())
<<<<<<< HEAD

    # update class attributes that may override defaults 
    if hasattr(cls, '_no_eval_results'):
        add_args = None
    else:
        add_args = {k: getattr(cls, k, v) for k, v in eval_defaults.items()}

=======
    # ATTN: An important consequence of this update() call is that it
    # fulfills the docstring's promise of overriding any existing
    # values for eval_params keys in _params_.
    #
>>>>>>> 78321241
    # get docs for eval_results parameters:
    spec.update(eval_params)

    update_docstring_with_parameters(
        cls.__call__, spec,
        prefix=alter_interface_docs_for_api(cls_doc),
        suffix=alter_interface_docs_for_api(call_doc),
        add_args=add_args
    )

    # return original
    return cls


NA_STRING = 'N/A'  # we might want to make it configurable via config


class nagen(object):
    """A helper to provide a desired missing value if no value is known

    Usecases
    - could be used as a generator for `defaultdict`
    - since it returns itself upon getitem, should work even for complex
      nested dictionaries/lists .format templates
    """
    def __init__(self, missing=NA_STRING):
        self.missing = missing

    def __repr__(self):
        cls = self.__class__.__name__
        args = str(self.missing) if self.missing != NA_STRING else ''
        return '%s(%s)' % (cls, args)

    def __str__(self):
        return self.missing

    def __getitem__(self, *args):
        return self

    def __getattr__(self, item):
        return self


def nadict(*items):
    """A generator of default dictionary with the default nagen"""
    dd = defaultdict(nagen)
    dd.update(*items)
    return dd


class DefaultOutputFormatter(string.Formatter):
    """A custom formatter for default output rendering using .format
    """
    # TODO: make missing configurable?
    def __init__(self, missing=nagen()):
        """
        Parameters
        ----------
        missing: string, optional
          What to output for the missing values
        """
        super(DefaultOutputFormatter, self).__init__()
        self.missing = missing

    def _d(self, msg, *args):
        # print("   HERE %s" % (msg % args))
        pass

    def get_value(self, key, args, kwds):
        assert not args
        self._d("get_value: %r %r %r", key, args, kwds)
        return kwds.get(key, self.missing)

    # def get_field(self, field_name, args, kwds):
    #     assert not args
    #     self._d("get_field: %r args=%r kwds=%r" % (field_name, args, kwds))
    #     try:
    #         out = string.Formatter.get_field(self, field_name, args, kwds)
    #     except Exception as exc:
    #         # TODO needs more than just a value
    #         return "!ERR %s" % exc


class DefaultOutputRenderer(object):
    """A default renderer for .format'ed output line
    """
    def __init__(self, format):
        self.format = format
        # We still need custom output formatter since at the "first level"
        # within .format template all items there is no `nadict`
        self.formatter = DefaultOutputFormatter()

    @classmethod
    def _dict_to_nadict(cls, v):
        """Traverse datastructure and replace any regular dict with nadict"""
        if isinstance(v, list):
            return [cls._dict_to_nadict(x) for x in v]
        elif isinstance(v, dict):
            return nadict((k, cls._dict_to_nadict(x)) for k, x in v.items())
        else:
            return v

    def __call__(self, x, **kwargs):
        dd = nadict(
            (k, nadict({k_.replace(':', '#'): self._dict_to_nadict(v_)
                for k_, v_ in v.items()})
                if isinstance(v, dict) else v)
            for k, v in x.items()
        )

        msg = self.formatter.format(self.format, **dd)
        return ui.message(msg)


class Interface(object):
    """Base class for interface implementations"""

    # exit code to return if user-interrupted
    # if None, would just reraise the Exception, so if in --dbg
    # mode would fall into the debugger
    _interrupted_exit_code = 1

    _OLDSTYLE_COMMANDS = (
        'AddArchiveContent', 'CrawlInit', 'Crawl', 'CreateSiblingGithub',
        'CreateTestDataset', 'Export', 'Ls', 'SSHRun', 'Test')

    @classmethod
    def setup_parser(cls, parser):
        # XXX needs safety check for name collisions
        # XXX allow for parser kwargs customization
        parser_kwargs = {}
        from datalad.utils import getargspec
        # get the signature
        ndefaults = 0
        args, varargs, varkw, defaults = getargspec(cls.__call__)
        if not defaults is None:
            ndefaults = len(defaults)
        for i, arg in enumerate(args):
            if not is_api_arg(arg):
                continue
            param = cls._params_[arg]
            defaults_idx = ndefaults - len(args) + i
            cmd_args = param.cmd_args
            if cmd_args == tuple():
                # explicitly provided an empty sequence of argument names
                # this shall not appear in the parser
                continue
            elif cmd_args is None:
                cmd_args = []
            if not len(cmd_args):
                if defaults_idx >= 0:
                    # dealing with a kwarg
                    template = '--%s'
                else:
                    # positional arg
                    template = '%s'
                # use parameter name as default argument name
                parser_args = (template % arg.replace('_', '-'),)
            else:
                parser_args = [c.replace('_', '-') for c in cmd_args]
            parser_kwargs = param.cmd_kwargs
            if defaults_idx >= 0:
                parser_kwargs['default'] = defaults[defaults_idx]
            help = alter_interface_docs_for_cmdline(param._doc)
            if help and help.rstrip()[-1] != '.':
                help = help.rstrip() + '.'
            if param.constraints is not None:
                parser_kwargs['type'] = param.constraints
                # include value constraint description and default
                # into the help string
                cdoc = alter_interface_docs_for_cmdline(
                    param.constraints.long_description())
                if cdoc[0] == '(' and cdoc[-1] == ')':
                    cdoc = cdoc[1:-1]
                help += '  Constraints: %s' % cdoc
                if 'metavar' not in parser_kwargs and \
                        isinstance(param.constraints, EnsureChoice):
                    parser_kwargs['metavar'] = \
                        '{%s}' % '|'.join(
                            # don't use short_description(), because
                            # it also needs to give valid output for
                            # Python syntax (quotes...), but here we
                            # can simplify to shell syntax where everything
                            # is a string
                            p for p in param.constraints._allowed
                            # in the cmdline None pretty much means
                            # don't give the options, so listing it
                            # doesn't make sense. Moreover, any non-string
                            # value cannot be given and very likely only
                            # serves a special purpose in the Python API
                            # or implementation details
                            if isinstance(p, str))
            if defaults_idx >= 0:
                # if it is a flag, in commandline it makes little sense to show
                # showing the Default: (likely boolean).
                #   See https://github.com/datalad/datalad/issues/3203
                if not parser_kwargs.get('action', '').startswith('store_'):
                    # [Default: None] also makes little sense for cmdline
                    if defaults[defaults_idx] is not None:
                        help += " [Default: %r]" % (defaults[defaults_idx],)
            # create the parameter, using the constraint instance for type
            # conversion
            parser.add_argument(*parser_args, help=help,
                                **parser_kwargs)

    @classmethod
    def call_from_parser(cls, args):
        # XXX needs safety check for name collisions
        from datalad.utils import getargspec
        argspec = getargspec(cls.__call__)
        if argspec[2] is None:
            # no **kwargs in the call receiver, pull argnames from signature
            argnames = getargspec(cls.__call__)[0]
        else:
            # common options
            # XXX define or better get from elsewhere
            common_opts = ('change_path', 'common_debug', 'common_idebug', 'func',
                           'help', 'log_level', 'logger', 'pbs_runner',
                           'result_renderer', 'subparser')
            argnames = [name for name in dir(args)
                        if not (name.startswith('_') or name in common_opts)]
        kwargs = {k: getattr(args, k)
                  for k in argnames
                  # some arguments might be Python-only and do not appear in the
                  # parser Namespace
                  if hasattr(args, k) and is_api_arg(k)}
        # we are coming from the entry point, this is the toplevel command,
        # let it run like generator so we can act on partial results quicker
        # TODO remove following condition test when transition is complete and
        # run indented code unconditionally
        if cls.__name__ not in Interface._OLDSTYLE_COMMANDS:
            # set all common args explicitly  to override class defaults
            # that are tailored towards the the Python API
            kwargs['return_type'] = 'generator'
            kwargs['result_xfm'] = None
            # allow commands to override the default, unless something other than
            # default is requested
            kwargs['result_renderer'] = \
                args.common_output_format if args.common_output_format != 'default' \
                else getattr(cls, 'result_renderer', args.common_output_format)
            if '{' in args.common_output_format:
                # stupid hack, could and should become more powerful
                kwargs['result_renderer'] = DefaultOutputRenderer(args.common_output_format)

            if args.common_on_failure:
                kwargs['on_failure'] = args.common_on_failure
            # compose filter function from to be invented cmdline options
            res_filter = cls._get_result_filter(args)
            if res_filter is not None:
                # Don't add result_filter if it's None because then
                # eval_results can't distinguish between --report-{status,type}
                # not specified via the CLI and None passed via the Python API.
                kwargs['result_filter'] = res_filter
        try:
            ret = cls.__call__(**kwargs)
            if inspect.isgenerator(ret):
                ret = list(ret)
            return ret
        except KeyboardInterrupt as exc:
            ui.error("\nInterrupted by user while doing magic: %s" % exc_str(exc))
            if cls._interrupted_exit_code is not None:
                sys.exit(cls._interrupted_exit_code)
            else:
                raise

    @classmethod
    def _get_result_filter(cls, args):
        from datalad import cfg
        result_filter = None
        if args.common_report_status or 'datalad.runtime.report-status' in cfg:
            report_status = args.common_report_status or \
                            cfg.obtain('datalad.runtime.report-status')
            if report_status == "all":
                pass  # no filter
            elif report_status == 'success':
                result_filter = EnsureKeyChoice('status', ('ok', 'notneeded'))
            elif report_status == 'failure':
                result_filter = EnsureKeyChoice('status',
                                                ('impossible', 'error'))
            else:
                result_filter = EnsureKeyChoice('status', (report_status,))
        if args.common_report_type:
            tfilt = EnsureKeyChoice('type', tuple(args.common_report_type))
            result_filter = result_filter & tfilt if result_filter else tfilt
        return result_filter

    @classmethod
    def get_refds_path(cls, dataset):
        """Return a resolved reference dataset path from a `dataset` argument"""
        # theoretically a dataset could come in as a relative path -> resolve
        if dataset is None:
            return dataset
        refds_path = dataset.path if isinstance(dataset, Dataset) \
            else Dataset(dataset).path
        if refds_path:
            refds_path = str(resolve_path(refds_path))
        return refds_path


def get_allargs_as_kwargs(call, args, kwargs):
    """Generate a kwargs dict from a call signature and *args, **kwargs

    Basically resolving the argnames for all positional arguments, and
    resolvin the defaults for all kwargs that are not given in a kwargs
    dict
    """
    from datalad.utils import getargspec
    argspec = getargspec(call)
    defaults = argspec.defaults
    nargs = len(argspec.args)
    assert (nargs >= len(defaults))
    # map any args to their name
    argmap = list(zip(argspec.args[:len(args)], args))
    kwargs_ = OrderedDict(argmap)
    # map defaults of kwargs to their names (update below)
    for k, v in zip(argspec.args[-len(defaults):], defaults):
        if k not in kwargs_:
            kwargs_[k] = v
    # update with provided kwarg args
    kwargs_.update(kwargs)
    # XXX we cannot assert the following, because our own highlevel
    # API commands support more kwargs than what is discoverable
    # from their signature...
    #assert (nargs == len(kwargs_))
    return kwargs_<|MERGE_RESOLUTION|>--- conflicted
+++ resolved
@@ -514,7 +514,7 @@
 
     # build standard doc and insert eval_doc
     spec = getattr(cls, '_params_', dict())
-<<<<<<< HEAD
+
 
     # update class attributes that may override defaults 
     if hasattr(cls, '_no_eval_results'):
@@ -522,12 +522,11 @@
     else:
         add_args = {k: getattr(cls, k, v) for k, v in eval_defaults.items()}
 
-=======
     # ATTN: An important consequence of this update() call is that it
     # fulfills the docstring's promise of overriding any existing
     # values for eval_params keys in _params_.
     #
->>>>>>> 78321241
+
     # get docs for eval_results parameters:
     spec.update(eval_params)
 
