--- conflicted
+++ resolved
@@ -43,8 +43,4 @@
         from datalad.api import HandleRepo
 
         path = os.path.expandvars(os.path.expanduser(destination))
-<<<<<<< HEAD
-        return HandleRepo, (path, source), dict(direct=direct)
-=======
-        return Handle(path, source, direct=direct)
->>>>>>> 2f1db9e2
+        return HandleRepo(path, source, direct=direct)