--- conflicted
+++ resolved
@@ -296,13 +296,9 @@
                     yield dict(err_info, status='ok', message=err_msg)
 
                     if pick:
-<<<<<<< HEAD
                         ds.repo._git_custom_command(
-                            None, ["git", "cherry-pick", rev.id],
+                            None, ["git", "cherry-pick", hexsha],
                             check_fake_dates=True)
-=======
-                        ds.repo.repo.git.cherry_pick(hexsha)
->>>>>>> a9099437
                     continue
 
                 run_info = rev["run_info"]
