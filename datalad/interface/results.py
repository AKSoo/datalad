# emacs: -*- mode: python; py-indent-offset: 4; tab-width: 4; indent-tabs-mode: nil -*-
# ex: set sts=4 ts=4 sw=4 noet:
# ## ### ### ### ### ### ### ### ### ### ### ### ### ### ### ### ### ### ### ##
#
#   See COPYING file distributed along with the datalad package for the
#   copyright and license terms.
#
# ## ### ### ### ### ### ### ### ### ### ### ### ### ### ### ### ### ### ### ##
"""Interface result handling functions

"""

__docformat__ = 'restructuredtext'

import logging

from os.path import (
    isabs,
    isdir,
    join as opj,
    normpath,
    relpath,
)

from datalad.dochelpers import exc_str
from datalad.utils import (
<<<<<<< HEAD
    ensure_list,
    with_pathsep as _with_sep,
=======
    assure_list,
>>>>>>> ec25697d
    path_is_subpath,
    PurePosixPath,
)
from datalad.support.path import robust_abspath

from datalad.distribution.dataset import Dataset


lgr = logging.getLogger('datalad.interface.results')
lgr.log(5, "Importing datalad.interface.results")

# which status is a success , which is failure
success_status_map = {
    'ok': 'success',
    'notneeded': 'success',
    'impossible': 'failure',
    'error': 'failure',
}


def get_status_dict(action=None, ds=None, path=None, type=None, logger=None,
                    refds=None, status=None, message=None, exception=None,
                    **kwargs):
    # `type` is intentionally not `type_` or something else, as a mismatch
    # with the dict key 'type' causes too much pain all over the place
    # just for not shadowing the builtin `type` in this function
    """Helper to create a result dictionary.

    Most arguments match their key in the resulting dict. Only exceptions are
    listed here.

    Parameters
    ----------
    ds : Dataset instance
      If given, the `path` and `type` values are populated with the path of the
      datasets and 'dataset' as the type. Giving additional values for both
      keys will overwrite these pre-populated values.

    Returns
    -------
    dict
    """

    d = {}
    if action is not None:
        d['action'] = action
    if ds:
        d['path'] = ds.path
        d['type'] = 'dataset'
    # now overwrite automatic
    if path is not None:
        d['path'] = path
    if type:
        d['type'] = type
    if logger:
        d['logger'] = logger
    if refds:
        d['refds'] = refds
    if status is not None:
        # TODO check for known status label
        d['status'] = status
    if message is not None:
        d['message'] = message
    if exception is not None:
        d['exception_traceback'] = exc_str(exception, limit=1000, include_str=False)
    if kwargs:
        d.update(kwargs)
    return d


def results_from_paths(paths, action=None, type=None, logger=None, refds=None,
                       status=None, message=None, exception=None):
    """
    Helper to yield analog result dicts for each path in a sequence.

    Parameters
    ----------
    message: str
      A result message. May contain `%s` which will be replaced by the
      respective `path`.

    Returns
    -------
    generator

    """
    for p in ensure_list(paths):
        yield get_status_dict(
            action, path=p, type=type, logger=logger, refds=refds,
            status=status, message=(message, p) if '%s' in message else message,
            exception=exception
        )


def is_ok_dataset(r):
    """Convenience test for a non-failure dataset-related result dict"""
    return r.get('status', None) == 'ok' and r.get('type', None) == 'dataset'


class ResultXFM(object):
    """Abstract definition of the result transformer API"""
    def __call__(self, res):
        """This is called with one result dict at a time"""
        raise NotImplementedError


class YieldDatasets(ResultXFM):
    """Result transformer to return a Dataset instance from matching result.

    If the `success_only` flag is given only dataset with 'ok' or 'notneeded'
    status are returned'.

    `None` is returned for any other result.
    """
    def __init__(self, success_only=False):
        self.success_only = success_only

    def __call__(self, res):
        if res.get('type', None) == 'dataset':
            if not self.success_only or \
                    res.get('status', None) in ('ok', 'notneeded'):
                return Dataset(res['path'])
        else:
            lgr.debug('rejected by return value configuration: %s', res)


class YieldRelativePaths(ResultXFM):
    """Result transformer to return relative paths for a result

    Relative paths are determined from the 'refds' value in the result. If
    no such value is found, `None` is returned.
    """
    def __call__(self, res):
        refpath = res.get('refds', None)
        if refpath:
            return relpath(res['path'], start=refpath)


class YieldField(ResultXFM):
    """Result transformer to return an arbitrary value from a result dict"""
    def __init__(self, field):
        """
        Parameters
        ----------
        field : str
          Key of the field to return.
        """
        self.field = field

    def __call__(self, res):
        if self.field in res:
            return res[self.field]
        else:
            lgr.debug('rejected by return value configuration: %s', res)


# a bunch of convenience labels for common result transformers
# the API `result_xfm` argument understand any of these labels and
# applied the corresponding callable
known_result_xfms = {
    'datasets': YieldDatasets(),
    'successdatasets-or-none': YieldDatasets(success_only=True),
    'paths': YieldField('path'),
    'relpaths': YieldRelativePaths(),
    'metadata': YieldField('metadata'),
}

translate_annex_notes = {
    '(Use --force to override this check, or adjust numcopies.)':
        'configured minimum number of copies not found',
}


def annexjson2result(d, ds, **kwargs):
    """Helper to convert an annex JSON result to a datalad result dict

    Info from annex is rather heterogenous, partly because some of it
    our support functions are faking.

    This helper should be extended with all needed special cases to
    homogenize the information.

    Parameters
    ----------
    d : dict
      Annex info dict.
    ds : Dataset instance
      Used to determine absolute paths for `file` results. This dataset
      is not used to set `refds` in the result, pass this as a separate
      kwarg if needed.
    **kwargs
      Passes as-is to `get_status_dict`. Must not contain `refds`.
    """
    lgr.debug('received JSON result from annex: %s', d)
    messages = []
    res = get_status_dict(**kwargs)
    res['status'] = 'ok' if d.get('success', False) is True else 'error'
    # we cannot rely on any of these to be available as the feed from
    # git annex (or its wrapper) is not always homogeneous
    if 'file' in d:
        res['path'] = str(ds.pathobj / PurePosixPath(d['file']))
    if 'command' in d:
        res['action'] = d['command']
    if 'key' in d:
        res['annexkey'] = d['key']
    if 'fields' in d:
        # this is annex metadata, filter out timestamps
        res['metadata'] = {k: v[0] if isinstance(v, list) and len(v) == 1 else v
                           for k, v in d['fields'].items()
                           if not k.endswith('lastchanged')}
    if d.get('error-messages', None):
        messages.extend(d['error-messages'])
    # avoid meaningless standard messages, and collision with actual error
    # messages
    elif 'note' in d:
        note = "; ".join(ln for ln in d['note'].splitlines()
                         if ln != 'checksum...'
                         and not ln.startswith('checking file'))
        if note:
            messages.append(translate_annex_notes.get(note, note))
    if messages:
        res['message'] = '\n'.join(m.strip() for m in messages)
    return res


def count_results(res, **kwargs):
    """Return number if results that match all property values in kwargs"""
    return sum(
        all(k in r and r[k] == v for k, v in kwargs.items()) for r in res)


def only_matching_paths(res, **kwargs):
    # TODO handle relative paths by using a contained 'refds' value
    paths = ensure_list(kwargs.get('path', []))
    respath = res.get('path', None)
    return respath in paths


# needs decorator, as it will otherwise bind to the command classes that use it
@staticmethod
def is_result_matching_pathsource_argument(res, **kwargs):
    # we either have any non-zero number of "paths" (that could be anything), or
    # we have one path and one source
    # we don't do any error checking here, done by the command itself
    if res.get('action', None) not in ('install', 'get'):
        # this filter is only used in install, reject anything that comes
        # in that could not possibly be a 'install'-like result
        # e.g. a sibling being added in the process
        return False
    source = kwargs.get('source', None)
    if source is not None:
        # we want to be able to deal with Dataset instances given as 'source':
        if isinstance(source, Dataset):
            source = source.path
        # if there was a source, it needs to be recorded in the result
        # otherwise this is not what we are looking for
        return source == res.get('source_url', None)
    # the only thing left is a potentially heterogeneous list of paths/URLs
    paths = ensure_list(kwargs.get('path', []))
    # three cases left:
    # 1. input arg was an absolute path -> must match 'path' property
    # 2. input arg was relative to a dataset -> must match refds/relpath
    # 3. something nifti with a relative input path that uses PWD as the
    #    reference
    respath = res.get('path', None)
    if respath in paths:
        # absolute match, pretty sure we want this
        return True
    elif isinstance(kwargs.get('dataset', None), Dataset) and \
            YieldRelativePaths()(res) in paths:
        # command was called with a reference dataset, and a relative
        # path of a result matches in input argument -- not 100% exhaustive
        # test, but could be good enough
        return True
    elif any(robust_abspath(p) == respath for p in paths):
        # one absolutified input path matches the result path
        # I'd say: got for it!
        return True
    elif any(p == res.get('source_url', None) for p in paths):
        # this was installed from a URL that was given, we'll take that too
        return True
    else:
        return False


def results_from_annex_noinfo(ds, requested_paths, respath_by_status, dir_fail_msg,
                              noinfo_dir_msg, noinfo_file_msg, noinfo_status='notneeded',
                              **kwargs):
    """Helper to yield results based on what information git annex did no give us.

    The helper assumes that the annex command returned without an error code,
    and interprets which of the requested paths we have heard nothing about,
    and assumes that git annex was happy with their current state.

    Parameters
    ==========
    ds : Dataset
      All results have to be concerning this single dataset (used to resolve
      relpaths).
    requested_paths : list
      List of path arguments sent to `git annex`
    respath_by_status : dict
      Mapping of 'success' or 'failure' labels to lists of result paths
      reported by `git annex`. Everything that is not in here, we assume
      that `git annex` was happy about.
    dir_fail_msg : str
      Message template to inject into the result for a requested directory where
      a failure was reported for some of its content. The template contains two
      string placeholders that will be expanded with 1) the path of the
      directory, and 2) the content failure paths for that directory
    noinfo_dir_msg : str
      Message template to inject into the result for a requested directory that
      `git annex` was silent about (incl. any content). There must be one string
      placeholder that is expanded with the path of that directory.
    noinfo_file_msg : str
      Message to inject into the result for a requested file that `git
      annex` was silent about.
    noinfo_status : str
      Status to report when annex provides no information
    **kwargs
      Any further kwargs are included in the yielded result dictionary.
    """
    for p in requested_paths:
        # any relpath is relative to the currently processed dataset
        # not the global reference dataset
        p = p if isabs(p) else normpath(opj(ds.path, p))
        if any(p in ps for ps in respath_by_status.values()):
            # we have a report for this path already
            continue
        common_report = dict(path=p, **kwargs)
        if isdir(p):
            # `annex` itself will not report on directories, but if a
            # directory was requested, we want to say something about
            # it in the results.  we are inside a single, existing
            # repo, hence all directories are already present, if not
            # we had an error
            # do we have any failures in a subdir of the requested dir?
            failure_results = [
                fp for fp in respath_by_status.get('failure', [])
                if path_is_subpath(fp, p)]
            if failure_results:
                # we were not able to process all requested_paths, let's label
                # this 'impossible' to get a warning-type report
                # after all we have the directory itself, but not
                # (some) of its requested_paths
                yield get_status_dict(
                    status='impossible', type='directory',
                    message=(dir_fail_msg, p, failure_results),
                    **common_report)
            else:
                # otherwise cool, but how cool?
                success_results = [
                    fp for fp in respath_by_status.get('success', [])
                    if path_is_subpath(fp, p)]
                yield get_status_dict(
                    status='ok' if success_results else noinfo_status,
                    message=None if success_results else (noinfo_dir_msg, p),
                    type='directory', **common_report)
            continue
        else:
            # not a directory, and we have had no word from `git annex`,
            # yet no exception, hence the file was most probably
            # already in the desired state
            yield get_status_dict(
                status=noinfo_status, type='file',
                message=noinfo_file_msg,
                **common_report)


lgr.log(5, "Done importing datalad.interface.results")<|MERGE_RESOLUTION|>--- conflicted
+++ resolved
@@ -24,12 +24,7 @@
 
 from datalad.dochelpers import exc_str
 from datalad.utils import (
-<<<<<<< HEAD
     ensure_list,
-    with_pathsep as _with_sep,
-=======
-    assure_list,
->>>>>>> ec25697d
     path_is_subpath,
     PurePosixPath,
 )
