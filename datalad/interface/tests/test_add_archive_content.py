# emacs: -*- mode: python; py-indent-offset: 4; tab-width: 4; indent-tabs-mode: nil -*-
# ex: set sts=4 ts=4 sw=4 noet:
# ## ### ### ### ### ### ### ### ### ### ### ### ### ### ### ### ### ### ### ##
#
#   See COPYING file distributed along with the datalad package for the
#   copyright and license terms.
#
# ## ### ### ### ### ### ### ### ### ### ### ### ### ### ### ### ### ### ### ##
"""Tests for add-archive-content command

"""

__docformat__ = 'restructuredtext'

from datalad.tests.utils import known_failure_v6


import logging
import os
from os import unlink
from os.path import exists, join as opj, pardir, basename, lexists
from glob import glob

from ...tests.utils import ok_, eq_, assert_cwd_unchanged, assert_raises, \
    with_tempfile, assert_in
from ...tests.utils import assert_equal, assert_not_equal
from ...tests.utils import assert_false
from ...tests.utils import assert_true
from ...tests.utils import ok_archives_caches
from ...tests.utils import SkipTest
from ...tests.utils import assert_re_in

from ...support.annexrepo import AnnexRepo
from ...support.exceptions import FileNotInRepositoryError
from ...support.exceptions import CommandError
from ...tests.utils import with_tree, serve_path_via_http, ok_file_under_git, swallow_outputs
from ...tests.utils import swallow_logs
from ...tests.utils import integration
from ...utils import chpwd, getpwd, rmtemp
from ...utils import find_files
from ...utils import rmtree
from datalad.log import lgr
from ...api import add_archive_content, clean
from datalad.support.external_versions import external_versions
from datalad.consts import DATALAD_SPECIAL_REMOTES_UUIDS
from datalad.consts import ARCHIVES_SPECIAL_REMOTE

from datalad.tests.utils import create_tree
from datalad.tests.utils import ok_clean_git

treeargs = dict(
    tree=(
        ('1.tar.gz', (
            ('crcns_pfc-1_data', (('CR24A', (
                                    ('behaving1', {'1 f.txt': '1 f load'}),)),)),
            ('crcns_pfc-1_data', (('CR24C', (
                                    ('behaving3', {'3 f.txt': '3 f load'}),)),)),
            ('crcns_pfc-1_data', (('CR24D', (
                                    ('behaving2', {'2 f.txt': '2 f load'}),)),)),
            ('__MACOSX', (('crcns_pfc-2_data', (
                                    ('CR24B', (
                                        ('behaving2', {'2 f.txt': '2 f load'}),)),)
                           ),)),
            ('crcns_pfc-2_data', (('__MACOSX', (
                                    ('CR24E', (
                                        ('behaving2', {'2 f.txt': '2 f load'}),)),)
                                   ),)),

        )),
    )
)


@assert_cwd_unchanged(ok_to_chdir=True)
@with_tree(**treeargs)
@serve_path_via_http()
@with_tempfile(mkdir=True)
def test_add_archive_dirs(path_orig, url, repo_path):
    # change to repo_path
    chpwd(repo_path)

    # create annex repo
    repo = AnnexRepo(repo_path, create=True, direct=False)

    # add archive to the repo so we could test
    with swallow_outputs():
        repo.add_urls([opj(url, '1.tar.gz')], options=["--pathdepth", "-1"])
    repo.commit("added 1.tar.gz")

    # test with excludes and annex options
    add_archive_content('1.tar.gz',
                        existing='archive-suffix',
                        # Since inconsistent and seems in many cases no leading dirs to strip, keep them as provided
                        strip_leading_dirs=True,
                        delete=True,
                        leading_dirs_consider=['crcns.*', '1'],
                        leading_dirs_depth=2,
                        use_current_dir=False,
                        exclude='.*__MACOSX.*')  # some junk penetrates

    if external_versions['cmd:annex'] >= '6.20170208':
        # should have fixed remotes
        eq_(repo.get_description(uuid=DATALAD_SPECIAL_REMOTES_UUIDS[ARCHIVES_SPECIAL_REMOTE]),
            '[%s]' % ARCHIVES_SPECIAL_REMOTE)

    all_files = sorted(find_files('.'))
    target_files = {
        './CR24A/behaving1/1 f.txt',
        './CR24C/behaving3/3 f.txt',
        './CR24D/behaving2/2 f.txt',
    }
    eq_(set(all_files), target_files)

    # regression test: the subdir in MACOSX wasn't excluded and its name was getting stripped by leading_dir_len
    assert_false(exists('__MACOSX'))  # if stripping and exclude didn't work this fails
    assert_false(exists('c-1_data'))  # if exclude doesn't work then name of subdir gets stripped by leading_dir_len
    assert_false(exists('CR24B'))     # if exclude doesn't work but everything else works this fails


# within top directory
# archive is in subdirectory -- adding in the same (or different) directory

tree1args = dict(
    tree=(
        ('1.tar.gz', (
            ('1 f.txt', '1 f load'),
            ('d', (('1d', ''),)), )),
        ('1u', {
          '1.tar.gz': { # updated file content
             '1 f.txt': '1 f load1'
          }}),
        ('2u', {  # updated file content
          '1.tar.gz': {
             '1 f.txt': '1 f load2'
          }}),
        ('3u', {  # updated file content
          '1.tar.gz': {
             '1 f.txt': '1 f load3'
          }}),
        ('4u', {  # updated file content
          '1.tar.gz': {
             '1 f.txt': '1 f load4'
          }}),
        ('d1', (('1.tar.gz', (
                    ('2 f.txt', '2 f load'),
                    ('d2', (
                        ('2d', ''),)
                     )),),),),
    )
)

tree4uargs = dict(
    tree=(
        ('4u', {  # updated file content
          '1.tar.gz': {
             '1 f.txt': '1 f load4',
              'sub.tar.gz': {
                  '2 f.txt': '2 f'
              }
        }}),
    )
)


@known_failure_v6   # FIXME
#  apparently fails only sometimes in PY3, but in a way that's common in V6
@assert_cwd_unchanged(ok_to_chdir=True)
@with_tree(**tree1args)
@serve_path_via_http()
@with_tempfile(mkdir=True)
def test_add_archive_content(path_orig, url, repo_path):
    direct = False  # TODO: test on undirect, but too long ATM
    orig_pwd = getpwd()
    chpwd(repo_path)
    # TODO we need to be able to pass path into add_archive_content
    # We could mock but I mean for the API
    assert_raises(RuntimeError, add_archive_content, "nonexisting.tar.gz") # no repo yet

    repo = AnnexRepo(repo_path, create=True, direct=direct)
    assert_raises(ValueError, add_archive_content, "nonexisting.tar.gz")
    # we can't add a file from outside the repo ATM
    assert_raises(FileNotInRepositoryError, add_archive_content, opj(path_orig, '1.tar.gz'))

    # Let's add first archive to the repo so we could test
    with swallow_outputs():
        repo.add_urls([opj(url, '1.tar.gz')], options=["--pathdepth", "-1"])
        for s in range(1, 5):
            repo.add_urls([opj(url, '%du/1.tar.gz' % s)], options=["--pathdepth", "-2"])
    repo.commit("added 1.tar.gz")

    key_1tar = repo.get_file_key('1.tar.gz')  # will be used in the test later

    def d1_basic_checks():
        ok_(exists('1'))
        ok_file_under_git('1', '1 f.txt', annexed=True)
        ok_file_under_git(opj('1', 'd', '1d'), annexed=True)
        ok_archives_caches(repo_path, 0)

    # and by default it just does it, everything goes to annex
    repo_ = add_archive_content('1.tar.gz')
    eq_(repo.path, repo_.path)
    d1_basic_checks()

    # If ran again, should proceed just fine since the content is the same so no changes would be made really
    add_archive_content('1.tar.gz')

    # But that other one carries updated file, so should fail due to overwrite
    with assert_raises(RuntimeError) as cme:
        add_archive_content(opj('1u', '1.tar.gz'), use_current_dir=True)

    # TODO: somewhat not precise since we have two possible "already exists"
    # -- in caching and overwrite check
    assert_in("already exists", str(cme.exception))
    # but should do fine if overrides are allowed
    add_archive_content(opj('1u', '1.tar.gz'), existing='overwrite', use_current_dir=True)
    add_archive_content(opj('2u', '1.tar.gz'), existing='archive-suffix', use_current_dir=True)
    add_archive_content(opj('3u', '1.tar.gz'), existing='archive-suffix', use_current_dir=True)
    add_archive_content(opj('4u', '1.tar.gz'), existing='archive-suffix', use_current_dir=True)

    # rudimentary test
    assert_equal(sorted(map(basename, glob(opj(repo_path, '1', '1*')))),
                 ['1 f-1.1.txt', '1 f-1.2.txt', '1 f-1.txt', '1 f.txt'])
    whereis = repo.whereis(glob(opj(repo_path, '1', '1*')))
    # they all must be the same
    assert(all([x == whereis[0] for x in whereis[1:]]))

    # and we should be able to reference it while under subdirectory
    subdir = opj(repo_path, 'subdir')
    with chpwd(subdir, mkdir=True):
        add_archive_content(opj(pardir, '1.tar.gz'), use_current_dir=True)
        d1_basic_checks()
        # or we could keep relative path and also demand to keep the archive prefix
        # while extracting under original (annex root) dir
        add_archive_content(opj(pardir, '1.tar.gz'), add_archive_leading_dir=True)
    with chpwd('1'):
        d1_basic_checks()

    # test with excludes and renames and annex options
    add_archive_content(
        '1.tar.gz', exclude=['d'], rename=['/ /_', '/^1/2'],
        annex_options="-c annex.largefiles=exclude=*.txt",
        delete=True)
    # no conflicts since new name
    ok_file_under_git('2', '1_f.txt', annexed=False)
    assert_false(exists(opj('2', 'd')))
    assert_false(exists('1.tar.gz'))  # delete was in effect

    # now test ability to extract within subdir
    with chpwd('d1', mkdir=True):
        # Let's add first archive to the repo so we could test
        # named the same way but different content
        with swallow_outputs():
            repo.add_urls([opj(url, 'd1', '1.tar.gz')], options=["--pathdepth", "-1"],
                          cwd=getpwd())  # invoke under current subdir
        repo.commit("added 1.tar.gz in d1")

        def d2_basic_checks():
            ok_(exists('1'))
            ok_file_under_git('1', '2 f.txt', annexed=True)
            ok_file_under_git(opj('1', 'd2', '2d'), annexed=True)
            ok_archives_caches(repo.path, 0)

        add_archive_content('1.tar.gz')
        d2_basic_checks()

    # in manual tests ran into the situation of inability to obtain on a single run
    # a file from an archive which was coming from a dropped key.  I thought it was
    # tested in custom remote tests, but I guess not sufficiently well enough
    repo.drop(opj('1', '1 f.txt'))  # should be all kosher
    repo.get(opj('1', '1 f.txt'))
    ok_archives_caches(repo.path, 1, persistent=True)
    ok_archives_caches(repo.path, 0, persistent=False)

    repo.drop(opj('1', '1 f.txt'))  # should be all kosher
    repo.drop(key_1tar, options=['--key'])  # is available from the URL -- should be kosher
    repo.get(opj('1', '1 f.txt'))  # that what managed to not work

    # TODO: check if persistent archive is there for the 1.tar.gz

    # We should be able to drop everything since available online
    with swallow_outputs():
        clean(dataset=repo.path)
    repo.drop(key_1tar, options=['--key'])  # is available from the URL -- should be kosher
    chpwd(orig_pwd)  # just to avoid warnings ;)  move below whenever SkipTest removed

    repo.drop(opj('1', '1 f.txt'))  # should be all kosher
    repo.get(opj('1', '1 f.txt'))  # and should be able to get it again

    # bug was that dropping didn't work since archive was dropped first
    repo._annex_custom_command([], ["git", "annex", "drop", "--all"])

    # verify that we can't drop a file if archive key was dropped and online archive was removed or changed size! ;)
    repo.get(key_1tar, options=['--key'])
    unlink(opj(path_orig, '1.tar.gz'))
    res = repo.drop(key_1tar, options=['--key'])
    assert_equal(res['success'], False)
    assert_equal(res['note'], '(Use --force to override this check, or adjust numcopies.)')
    assert exists(opj(repo.path, repo.get_contentlocation(key_1tar)))


@integration
@assert_cwd_unchanged(ok_to_chdir=True)
@with_tree(**tree1args)
@serve_path_via_http()
@with_tempfile(mkdir=True)
def test_add_archive_content_strip_leading(path_orig, url, repo_path):
    direct = False  # TODO: test on undirect, but too long ATM
    orig_pwd = getpwd()
    chpwd(repo_path)

    repo = AnnexRepo(repo_path, create=True, direct=direct)

    # Let's add first archive to the repo so we could test
    with swallow_outputs():
        repo.add_urls([opj(url, '1.tar.gz')], options=["--pathdepth", "-1"])
    repo.commit("added 1.tar.gz")

    add_archive_content('1.tar.gz', strip_leading_dirs=True)
    ok_(not exists('1'))
    ok_file_under_git(repo.path, '1 f.txt', annexed=True)
    ok_file_under_git('d', '1d', annexed=True)
    ok_archives_caches(repo.path, 0)

    chpwd(orig_pwd)  # just to avoid warnings ;)


@assert_cwd_unchanged(ok_to_chdir=True)
@with_tree(**tree4uargs)
def test_add_archive_use_archive_dir(repo_path):
    direct = False  # TODO: test on undirect, but too long ATM
    repo = AnnexRepo(repo_path, create=True, direct=direct)
    with chpwd(repo_path):
        # Let's add first archive to the repo with default setting
        archive_path = opj('4u', '1.tar.gz')
        # check it gives informative error if archive is not already added
<<<<<<< HEAD
        with assert_raises(RuntimeError), swallow_outputs() as cm:
            add_archive_content(archive_path)
            assert_in("You should run datalad add", cm.err)
=======
        with assert_raises(RuntimeError) as cmr:
            add_archive_content(archive_path)
        assert_re_in(
            "You should run ['\"]datalad add %s['\"] first" % archive_path,
            str(cmr.exception), match=False
        )
>>>>>>> cce8c9d8
        with swallow_outputs():
            repo.add(archive_path)
        repo.commit("added 1.tar.gz")

        ok_archives_caches(repo.path, 0)
        add_archive_content(archive_path, strip_leading_dirs=True, use_current_dir=True)
        ok_(not exists(opj('4u', '1 f.txt')))
        ok_file_under_git(repo.path, '1 f.txt', annexed=True)
        ok_archives_caches(repo.path, 0)

        # and now let's extract under archive dir
        add_archive_content(archive_path, strip_leading_dirs=True)
        ok_file_under_git(repo.path, opj('4u', '1 f.txt'), annexed=True)
        ok_archives_caches(repo.path, 0)

        add_archive_content(opj('4u', 'sub.tar.gz'))
        ok_file_under_git(repo.path, opj('4u', 'sub', '2 f.txt'), annexed=True)
        ok_archives_caches(repo.path, 0)


class TestAddArchiveOptions():

    # few tests bundled with a common setup/teardown to minimize boiler plate
    @with_tree(tree={'1.tar': {'file.txt': 'load',
                               '1.dat': 'load2'}},
               delete=False)
    def setup(self, repo_path):
        self.pwd = getpwd()
        direct = False  # TODO: test on undirect, but too long ATM
        self.annex = annex = AnnexRepo(repo_path, create=True, direct=direct)
        # Let's add first archive to the annex so we could test
        annex.add('1.tar')
        annex.commit(msg="added 1.tar")

    def teardown(self):
        assert_equal(self.pwd, getpwd())
        rmtemp(self.annex.path)

    def test_add_delete(self):
        # To test that .tar gets removed
        add_archive_content('1.tar', annex=self.annex, strip_leading_dirs=True, delete=True)
        assert_false(lexists(opj(self.annex.path, '1.tar')))

    def test_add_archive_leading_dir(self):
        import os
        os.mkdir(opj(self.annex.path, 'sub'))
        f123 = opj('sub', '123.tar')
        os.rename(opj(self.annex.path, '1.tar'), opj(self.annex.path, f123))
        self.annex.remove('1.tar', force=True)
        self.annex.add(f123)
        self.annex.commit(msg="renamed")
        add_archive_content(
            f123,
            annex=self.annex,
            add_archive_leading_dir=True,
            strip_leading_dirs=True
        )
        ok_file_under_git(self.annex.path, opj('sub', '123', 'file.txt'), annexed=True)

    def test_add_delete_after_and_drop(self):
        # To test that .tar gets removed
        # but that new stuff was added to annex repo.  We know the key since default
        # backend and content remain the same
        key1 = 'SHA256E-s5--16d3ad1974655987dd7801d70659990b89bfe7e931a0a358964e64e901761cc0.dat'

        # previous state of things:
        prev_files = list(find_files('.*', self.annex.path))
        with assert_raises(Exception), \
                swallow_logs():
            self.annex.whereis(key1, key=True, output='full')
        commits_prior = list(self.annex.get_branch_commits('git-annex'))
        add_archive_content('1.tar', annex=self.annex, strip_leading_dirs=True, delete_after=True)
        commits_after = list(self.annex.get_branch_commits('git-annex'))
        # There should be a single commit for all additions +1 to initiate datalad-archives gh-1258
        assert_equal(len(commits_after), len(commits_prior) + 2)
        assert_equal(prev_files, list(find_files('.*', self.annex.path)))
        w = self.annex.whereis(key1, key=True, output='full')
        assert_equal(len(w), 2)  # in archive, and locally since we didn't drop

        # Let's now do the same but also drop content
        add_archive_content('1.tar', annex=self.annex, strip_leading_dirs=True, delete_after=True,
                            drop_after=True)
        assert_equal(prev_files, list(find_files('.*', self.annex.path)))
        w = self.annex.whereis(key1, key=True, output='full')
        assert_equal(len(w), 1)  # in archive

        # there should be no .datalad temporary files hanging around
        self.assert_no_trash_left_behind()

    def test_add_delete_after_and_drop_subdir(self):
        os.mkdir(opj(self.annex.path, 'subdir'))
        mv_out = self.annex._git_custom_command(
            [],
            ['git', 'mv', '1.tar', 'subdir']
        )
        self.annex.commit("moved into subdir")
        with chpwd(self.annex.path):
            # was failing since deleting without considering if tarball
            # was extracted in that tarball directory
            commits_prior_master = list(self.annex.get_branch_commits())
            commits_prior = list(self.annex.get_branch_commits('git-annex'))
            add_out = add_archive_content(
                opj('subdir', '1.tar'),
                delete_after=True,
                drop_after=True)
            ok_clean_git(self.annex.path)
            commits_after_master = list(self.annex.get_branch_commits())
            commits_after = list(self.annex.get_branch_commits('git-annex'))
            # There should be a single commit for all additions +1 to
            # initiate datalad-archives gh-1258
            assert_equal(len(commits_after), len(commits_prior) + 2)
            assert_equal(len(commits_after_master), len(commits_prior_master))
            assert(add_out is self.annex)
            # there should be no .datalad temporary files hanging around
            self.assert_no_trash_left_behind()

            # and if we add some untracked file, redo, there should be no changes
            # to master and file should remain not committed
            create_tree(self.annex.path, {'dummy.txt': '123'})
            assert_true(self.annex.dirty)  # untracked file
            add_out = add_archive_content(
                opj('subdir', '1.tar'),
                delete_after=True,
                drop_after=True,
                allow_dirty=True)
            ok_clean_git(self.annex.path, untracked=['dummy.txt'])
            assert_equal(len(list(self.annex.get_branch_commits())),
                         len(commits_prior_master))

            # there should be no .datalad temporary files hanging around
            self.assert_no_trash_left_behind()

    def assert_no_trash_left_behind(self):
        assert_equal(
            list(find_files('\.datalad..*', self.annex.path, dirs=True)),
            []
        )

    def test_override_existing_under_git(self):
        create_tree(self.annex.path, {'1.dat': 'load2'})
        self.annex.add('1.dat', git=True)
        self.annex.commit('added to git')
        add_archive_content(
            '1.tar', annex=self.annex, strip_leading_dirs=True,
        )
        # and we did not bother adding it to annex (for now) -- just skipped
        # since we have it and it is the same
        ok_file_under_git(self.annex.path, '1.dat', annexed=False)

        # but if we say 'overwrite' -- we would remove and replace
        add_archive_content(
            '1.tar', annex=self.annex, strip_leading_dirs=True, delete=True
            , existing='overwrite'
        )
        ok_file_under_git(self.annex.path, '1.dat', annexed=True)<|MERGE_RESOLUTION|>--- conflicted
+++ resolved
@@ -333,18 +333,12 @@
         # Let's add first archive to the repo with default setting
         archive_path = opj('4u', '1.tar.gz')
         # check it gives informative error if archive is not already added
-<<<<<<< HEAD
-        with assert_raises(RuntimeError), swallow_outputs() as cm:
-            add_archive_content(archive_path)
-            assert_in("You should run datalad add", cm.err)
-=======
         with assert_raises(RuntimeError) as cmr:
             add_archive_content(archive_path)
         assert_re_in(
             "You should run ['\"]datalad add %s['\"] first" % archive_path,
             str(cmr.exception), match=False
         )
->>>>>>> cce8c9d8
         with swallow_outputs():
             repo.add(archive_path)
         repo.commit("added 1.tar.gz")
