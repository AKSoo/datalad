# emacs: -*- mode: python; py-indent-offset: 4; tab-width: 4; indent-tabs-mode: nil -*-
# ex: set sts=4 ts=4 sw=4 noet:
# ## ### ### ### ### ### ### ### ### ### ### ### ### ### ### ### ### ### ### ##
#
#   See COPYING file distributed along with the datalad package for the
#   copyright and license terms.
#
# ## ### ### ### ### ### ### ### ### ### ### ### ### ### ### ### ### ### ### ##
"""Tests for install-dataset command

"""

__docformat__ = 'restructuredtext'

import os
from os.path import join as opj

from ...api import download_url, Dataset
from ...utils import chpwd
from ...tests.utils import ok_, ok_exists, eq_, assert_cwd_unchanged, \
    assert_in, assert_false, assert_message, assert_result_count, \
    with_tempfile
from ...tests.utils import assert_not_in
from ...tests.utils import assert_in_results
from ...tests.utils import with_tree
from ...tests.utils import serve_path_via_http


def test_download_url_exceptions():
    res0 = download_url(['url1', 'url2'], path=__file__,
                        save=False, on_failure='ignore')
    assert_result_count(res0, 1, status='error')
    assert_message('When specifying multiple urls, --path should point to '
                   'an existing directory. Got %r',
                   res0)

    res1 = download_url('http://example.com/bogus',
                        save=False, on_failure='ignore')
    assert_result_count(res1, 1, status='error')
    msg = res1[0]['message']
    # when running under bogus proxy, on older systems we could get
    # no URL reported in the message
    if not (
        'Cannot connect to proxy.' in msg
        or
        'Temporary failure in name resolution' in msg
        or
        'Name or service not known' in msg  # nd80
    ):
        assert_in('http://example.com/bogus', msg)


@assert_cwd_unchanged
@with_tree(tree=[
    ('file1.txt', 'abc'),
    ('file2.txt', 'abc'),
])
@serve_path_via_http
@with_tempfile(mkdir=True)
def test_download_url_return(toppath, topurl, outdir):
    files = ['file1.txt', 'file2.txt']
    urls = [topurl + f for f in files]
    outfiles = [opj(outdir, f) for f in files]

    out1 = download_url(urls[0], path=outdir, save=False)
    assert_result_count(out1, 1)
    eq_(out1[0]['path'], outfiles[0])

    # can't overwrite
    out2 = download_url(urls, path=outdir, on_failure='ignore', save=False)
    assert_result_count(out2, 1, status='error')
    assert_in('file1.txt already exists', out2[0]['message'])
    assert_result_count(out2, 1, status='ok')  # only 2nd one
    eq_(out2[1]['path'], outfiles[1])

    out3 = download_url(urls, path=outdir, overwrite=True,
                        on_failure='ignore', save=False)
    assert_result_count(out3, 2, status='ok')
    eq_([r['path'] for r in out3], outfiles)


@with_tree(tree=[
    ('file1.txt', 'abc'),
    ('file2.txt', 'def'),
    ('file3.txt', 'ghi'),
    ('file4.txt', 'jkl'),
    ('file5.txt', 'mno'),
    ('file6.txt', 'pqr'),
    ('file7.txt', 'stu'),
    ('file8.txt', 'vwx'),
])
@serve_path_via_http
@with_tempfile(mkdir=True)
def test_download_url_dataset(toppath, topurl, path):
    # Non-dataset directory.
    file1_fullpath = opj(path, "file1.txt")
    with chpwd(path):
        download_url(topurl + "file1.txt")
        ok_exists(file1_fullpath)
    os.remove(file1_fullpath)

    files_tosave = ['file1.txt', 'file2.txt']
    urls_tosave = [topurl + f for f in files_tosave]

    ds = Dataset(opj(path, "ds")).create()

    # By default, files are saved when called in a dataset.
    ds.download_url(urls_tosave)
    for fname in files_tosave:
        ok_(ds.repo.file_has_content(fname))

    eq_(ds.repo.get_urls("file1.txt"),
        [urls_tosave[0]])
    eq_(ds.repo.get_urls("file2.txt"),
        [urls_tosave[1]])

    ds.download_url([topurl + "file3.txt"], save=False)
    assert_false(ds.repo.file_has_content("file3.txt"))

<<<<<<< HEAD
    subdir_path = opj(ds.path, "subdir")
=======
    # Leading paths for target are created if needed.
    subdir_target = opj("l1", "l2", "f")
    ds.download_url([opj(topurl, "file1.txt")], path=subdir_target)
    ok_(ds.repo.file_has_content(subdir_target))

    subdir_path = opj(path, "subdir")
>>>>>>> 6659e1be
    os.mkdir(subdir_path)
    with chpwd(subdir_path):
        download_url(topurl + "file4.txt")
        download_url(topurl + "file5.txt", path="five.txt")
        ds.download_url(topurl + "file6.txt")
        download_url(topurl + "file7.txt", dataset=ds.path)
    # download_url calls within a subdirectory save the file there
    ok_(ds.repo.file_has_content(opj("subdir", "file4.txt")))
    ok_(ds.repo.file_has_content(opj("subdir", "five.txt")))
    # ... unless the dataset instance is provided
    ok_(ds.repo.file_has_content("file6.txt"))
    # ... but a string for the dataset (as it would be from the command line)
    # still uses CWD semantics
    ok_(ds.repo.file_has_content(opj("subdir", "file7.txt")))

    with chpwd(path):
        # We're in a non-dataset path and pass in a string as the dataset. The
        # path is taken as relative to the current working directory, so we get
        # an error when trying to save it.
        assert_in_results(
            download_url(topurl + "file8.txt", dataset=ds.path,
                         on_failure="ignore"),
            status="error",
            action="status")
    assert_false((ds.pathobj / "file8.txt").exists())


@with_tree(tree={"archive.tar.gz": {'file1.txt': 'abc'}})
@serve_path_via_http
@with_tempfile(mkdir=True)
def test_download_url_archive(toppath, topurl, path):
    ds = Dataset(path).create()
    ds.download_url([topurl + "archive.tar.gz"], archive=True)
    ok_(ds.repo.file_has_content(opj("archive", "file1.txt")))
    assert_not_in(opj(ds.path, "archive.tar.gz"),
                  ds.repo.format_commit("%B"))<|MERGE_RESOLUTION|>--- conflicted
+++ resolved
@@ -117,16 +117,12 @@
     ds.download_url([topurl + "file3.txt"], save=False)
     assert_false(ds.repo.file_has_content("file3.txt"))
 
-<<<<<<< HEAD
-    subdir_path = opj(ds.path, "subdir")
-=======
     # Leading paths for target are created if needed.
     subdir_target = opj("l1", "l2", "f")
     ds.download_url([opj(topurl, "file1.txt")], path=subdir_target)
     ok_(ds.repo.file_has_content(subdir_target))
 
-    subdir_path = opj(path, "subdir")
->>>>>>> 6659e1be
+    subdir_path = opj(ds.path, "subdir")
     os.mkdir(subdir_path)
     with chpwd(subdir_path):
         download_url(topurl + "file4.txt")
