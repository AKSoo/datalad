# emacs: -*- mode: python; py-indent-offset: 4; tab-width: 4; indent-tabs-mode: nil -*-
# -*- coding: utf-8 -*-
# ex: set sts=4 ts=4 sw=4 noet:
# ## ### ### ### ### ### ### ### ### ### ### ### ### ### ### ### ### ### ### ##
#
#   See COPYING file distributed along with the datalad package for the
#   copyright and license terms.
#
# ## ### ### ### ### ### ### ### ### ### ### ### ### ### ### ### ### ### ### ##
"""test command datalad save

"""

__docformat__ = 'restructuredtext'


import os
from os.path import pardir
from os.path import join as opj
from datalad.utils import (
    chpwd,
    unlink,
)

from datalad.interface.save import Save
from datalad.interface.results import is_ok_dataset
from datalad.distribution.dataset import Dataset
from datalad.support.annexrepo import AnnexRepo
from datalad.support.exceptions import IncompleteResultsError
from datalad.tests.utils import ok_
from datalad.api import create
from datalad.api import save as rev_save
from datalad.tests.utils import assert_raises
from datalad.tests.utils import with_testrepos
from datalad.tests.utils import with_tempfile
from datalad.tests.utils import with_tree
from datalad.tests.utils import ok_clean_git
from datalad.tests.utils import create_tree
from datalad.tests.utils import assert_equal
from datalad.tests.utils import assert_status
from datalad.tests.utils import assert_result_count
from datalad.tests.utils import assert_not_in
from datalad.tests.utils import assert_result_values_equal
from datalad.tests.utils import skip_v6_or_later
from datalad.tests.utils import known_failure_windows


save = Save.__call__


@with_testrepos('.*git.*', flavors=['clone'])
def test_save(path):

    ds = Dataset(path)

    with open(opj(path, "new_file.tst"), "w") as f:
        f.write("something")

    ds.repo.add("new_file.tst", git=True)
    ok_(ds.repo.dirty)

    ds._save("add a new file")
    ok_clean_git(path, annex=isinstance(ds.repo, AnnexRepo))

    with open(opj(path, "new_file.tst"), "w") as f:
        f.write("modify")

    ok_(ds.repo.dirty)
    ds._save("modified new_file.tst")
    ok_clean_git(path, annex=isinstance(ds.repo, AnnexRepo))

    # save works without ds and files given in the PWD
    with open(opj(path, "new_file.tst"), "w") as f:
        f.write("rapunzel")
    with chpwd(path):
        save("love rapunzel")
    ok_clean_git(path, annex=isinstance(ds.repo, AnnexRepo))

    # and also without `-a` when things are staged
    with open(opj(path, "new_file.tst"), "w") as f:
        f.write("exotic")
    ds.repo.add("new_file.tst", git=True)
    with chpwd(path):
        save("love marsians")
    ok_clean_git(path, annex=isinstance(ds.repo, AnnexRepo))

    files = ['one.txt', 'two.txt']
    for fn in files:
        with open(opj(path, fn), "w") as f:
            f.write(fn)

    ds.add([opj(path, f) for f in files])
    # superfluous call to save (add saved it already), should not fail
    # but report that nothing was saved
    assert_status('notneeded', ds._save("set of new files"))
    ok_clean_git(path, annex=isinstance(ds.repo, AnnexRepo))

    # create subdataset
    subds = ds.create('subds')
    ok_clean_git(path, annex=isinstance(ds.repo, AnnexRepo))
    # modify subds
    with open(opj(subds.path, "some_file.tst"), "w") as f:
        f.write("something")
    subds.add('.')
    ok_clean_git(subds.path, annex=isinstance(subds.repo, AnnexRepo))
    # Note/TODO: ok_clean_git is failing in direct mode, due to staged but
    # uncommited .datalad (probably caused within create)
    ok_(ds.repo.dirty)
    # ensure modified subds is committed
    ds._save()
    ok_clean_git(path, annex=isinstance(ds.repo, AnnexRepo))

    # now introduce a change downstairs
    subds.create('someotherds')
    ok_clean_git(subds.path, annex=isinstance(subds.repo, AnnexRepo))
    ok_(ds.repo.dirty)
    # and save via subdataset path
    ds._save('subds')
    ok_clean_git(path, annex=isinstance(ds.repo, AnnexRepo))


@with_tempfile()
def test_recursive_save(path):
    ds = Dataset(path).create()
    # nothing to save
    assert_status('notneeded', ds._save())
    subds = ds.create('sub')
    # subdataset presence already saved
    ok_clean_git(ds.path)
    subsubds = subds.create('subsub')
    assert_equal(
        ds.subdatasets(recursive=True, fulfilled=True, result_xfm='paths'),
        [subds.path, subsubds.path])
    newfile_name = opj(subsubds.path, 'test')
    with open(newfile_name, 'w') as f:
        f.write('some')
    # saves the status change of the subdataset due to the subsubdataset addition
    assert_result_values_equal(
        ds._save(result_filter=is_ok_dataset),
        'path',
        [ds.path])

    # make the new file known to its dataset
    ds.add(newfile_name, save=False)

    # but remains dirty because of the uncommited file down below
    assert ds.repo.dirty
    # auto-add will save nothing deep down without recursive
    assert_status('notneeded', ds._save())
    assert ds.repo.dirty
    # with recursive pick up the change in subsubds
    assert_result_values_equal(
        ds._save(recursive=True, result_filter=is_ok_dataset),
        'path',
        [subsubds.path, subds.path, ds.path])

    # at this point the entire tree is clean
    ok_clean_git(ds.path)
    states = [d.repo.get_hexsha() for d in (ds, subds, subsubds)]
    # now we save recursively, nothing should happen
    res = ds._save(recursive=True)
    # we do not get any report from a subdataset, because we detect at the
    # very top that the entire tree is clean
    assert_result_count(res, 1)
    assert_result_count(res, 1, status='notneeded', action='save', path=ds.path)
    # now we introduce new files all the way down
    create_tree(subsubds.path, {"mike1": 'mike1'})
    # because we cannot say from the top if there is anything to do down below,
    # we have to traverse and we will get reports for all dataset, but there is
    # nothing actually saved
    res = ds._save(recursive=True)
    assert_result_count(res, 3)
    assert_status('notneeded', res)
    subsubds_indexed = subsubds.repo.get_indexed_files()
    assert_not_in('mike1', subsubds_indexed)
    assert_equal(states, [d.repo.get_hexsha() for d in (ds, subds, subsubds)])
    unlink(opj(subsubds.path, 'mike1'))
    ok_clean_git(ds.path)

    # modify content in subsub and try saving
    testfname = newfile_name
    subsubds.unlock(testfname)
    with open(opj(ds.path, testfname), 'w') as f:
        f.write('I am in here!')
    # the following should all do nothing
    # no auto_add
    assert_status('notneeded', ds._save())
    # no recursive
    assert_status('notneeded', ds._save())
    # an explicit target saves only the corresponding dataset
    assert_result_values_equal(
        save(path=[testfname]),
        'path',
        [subsubds.path])
    # plain recursive without any files given will save the beast
    assert_result_values_equal(
        ds._save(recursive=True, result_filter=is_ok_dataset),
        'path',
        [subds.path, ds.path])
    # there is nothing else to save
    assert_status('notneeded', ds._save(recursive=True))
    ok_clean_git(ds.path)
    # one more time and check that all datasets in the hierarchy are not
    # contaminated with untracked files
    states = [d.repo.get_hexsha() for d in (ds, subds, subsubds)]
    testfname = opj('sub', 'subsub', 'saveme2')
    with open(opj(ds.path, testfname), 'w') as f:
        f.write('I am in here!')
    assert_status('notneeded', ds._save(recursive=True))
    newstates = [d.repo.get_hexsha() for d in (ds, subds, subsubds)]
    for old, new in zip(states, newstates):
        assert_equal(old, new)
    assert ds.repo.dirty
    unlink(opj(ds.path, testfname))
    ok_clean_git(ds.path)

    # now let's check saving "upwards"
    create_tree(subds.path, {"testnew": 'smth', "testadded": "added"})
    subds.repo.add("testadded")
    indexed_files = subds.repo.get_indexed_files()
    assert subds.repo.dirty
    assert ds.repo.dirty
    assert not subsubds.repo.dirty
    create_tree(subsubds.path, {"testnew2": 'smth'})
    assert subsubds.repo.dirty
    # and indexed files didn't change
    assert_equal(indexed_files, subds.repo.get_indexed_files())
    ok_clean_git(subds.repo, untracked=['testnew'],
                 index_modified=['subsub'], head_modified=['testadded'])
    old_states = [d.repo.get_hexsha() for d in (ds, subds, subsubds)]
    subsubds._save(message="savingtestmessage", super_datasets=True)
    # this save actually didn't save anything in subsub (or anywhere),
    # because there were only untracked bits pending
    for old, new in zip(old_states, [d.repo.get_hexsha()
                                     for d in (ds, subds, subsubds)]):
        assert_equal(old, new)
    # but now we are saving this untracked bit specifically
    subsubds._save(message="savingtestmessage", path=['testnew2'],
                   super_datasets=True)
    ok_clean_git(subsubds.repo)
    # but its super should have got only the subsub saved
    # not the file we created
    ok_clean_git(subds.repo, untracked=['testnew'], head_modified=['testadded'])

    # check commits to have correct messages
    # there are no more dedicated superdataset-save commits anymore, because
    # superdatasets get saved as part of the processed hierarchy and can contain
    # other parts in the commit (if so instructed)
    assert_equal(next(subsubds.repo.get_branch_commits('master')).message.rstrip(),
                 'savingtestmessage')
    assert_equal(next(subds.repo.get_branch_commits('master')).message.rstrip(),
                 'savingtestmessage')
    assert_equal(next(ds.repo.get_branch_commits('master')).message.rstrip(),
                 'savingtestmessage')

    # and if we try to save while being within that subsubds path
    subsubds.unlock('testnew2')
    create_tree(subsubds.path, {"testnew2": 'smth2'})

    # trying to replicate https://github.com/datalad/datalad/issues/1540
    subsubds._save(message="saving new changes", all_updated=True)  # no super
    with chpwd(subds.path):
        # no explicit dataset is provided by path is provided
        save(path=['subsub'], message='saving sub', super_datasets=True)
    # super should get it saved too
    assert_equal(next(ds.repo.get_branch_commits('master')).message.rstrip(),
                 'saving sub')


@with_tempfile()
def test_save_message_file(path):
    ds = Dataset(path).create()
    with assert_raises(ValueError):
        ds._save("blah", message="me", message_file="and me")

    create_tree(path, {"foo": "x",
                       "msg": u"add β"})
    ds.add("foo", save=False)
    ds._save(message_file=opj(ds.path, "msg"))
    assert_equal(ds.repo.format_commit("%s"),
                 u"add β")


def test_renamed_file():
    @with_tempfile()
    def check_renamed_file(recursive, no_annex, path):
        ds = Dataset(path).create(no_annex=no_annex)
        create_tree(path, {'old': ''})
        ds.add('old')
        ds.repo._git_custom_command(['old', 'new'], ['git', 'mv'])
        ds._save(recursive=recursive)
        ok_clean_git(path)

    for recursive in True, False:
        for no_annex in True, False:
            yield check_renamed_file, recursive, no_annex


@with_tempfile(mkdir=True)
def test_subdataset_save(path):
    parent = Dataset(path).create()
    sub = parent.create('sub')
    ok_clean_git(parent.path)
    create_tree(parent.path, {
        "untracked": 'ignore',
        'sub': {
            "new": "wanted"}})
    sub.add('new')
    # defined state: one untracked, modified (but clean in itself) subdataset
    ok_clean_git(sub.path)
    ok_clean_git(parent.path, untracked=['untracked'], index_modified=['sub'])

    # `save sub` does not save the parent!!
    with chpwd(parent.path):
        assert_status('notneeded', save(path=sub.path))
    ok_clean_git(parent.path, untracked=['untracked'], index_modified=['sub'])
    # `save -d .` saves the state change in the subdataset, but leaves any untracked
    # content alone
    with chpwd(parent.path):
        assert_status('ok', parent._save())
    ok_clean_git(parent.path, untracked=['untracked'])

    # get back to the original modified state and check that -S behaves in
    # exactly the same way
    create_tree(parent.path, {
        'sub': {
            "new2": "wanted2"}})
    sub.add('new2')
    ok_clean_git(parent.path, untracked=['untracked'], index_modified=['sub'])
    with chpwd(parent.path):
        assert_status(
            # notneeded to save sub, but need to save parent
            ['ok', 'notneeded'],
            # the key condition of this test is that no reference dataset is
            # given!
            save(path='sub', super_datasets=True))
    # save super must not cause untracked content to be commited!
    ok_clean_git(parent.path, untracked=['untracked'])


@known_failure_windows  # gh-2536
@with_tempfile(mkdir=True)
def test_symlinked_relpath(path):
    # initially ran into on OSX https://github.com/datalad/datalad/issues/2406
    os.makedirs(opj(path, "origin"))
    dspath = opj(path, "linked")
    os.symlink('origin', dspath)
    ds = Dataset(dspath).create()
    create_tree(dspath, {
        "mike1": 'mike1',  # will be added from topdir
        "later": "later",  # later from within subdir
        "d": {
            "mike2": 'mike2', # to be added within subdir
        }
    })

    # in the root of ds
    with chpwd(dspath):
        ds.repo.add("mike1", git=True)
        ds._save("committing", path="./mike1")

    # Let's also do in subdirectory
    with chpwd(opj(dspath, 'd')):
        ds.repo.add("mike2", git=True)
        ds._save("committing", path="./mike2")

        later = opj(pardir, "later")
        ds.repo.add(later, git=True)
        ds._save("committing", path=later)

    ok_clean_git(dspath)


@with_tempfile(mkdir=True)
def test_bf1886(path):
    parent = Dataset(path).create()
    sub = parent.create('sub')
    ok_clean_git(parent.path)
    # create a symlink pointing down to the subdataset, and add it
    os.symlink('sub', opj(parent.path, 'down'))
    parent.add('down')
    ok_clean_git(parent.path)
    # now symlink pointing up
    os.makedirs(opj(parent.path, 'subdir', 'subsubdir'))
    os.symlink(opj(pardir, 'sub'), opj(parent.path, 'subdir', 'up'))
    parent.add(opj('subdir', 'up'))
    ok_clean_git(parent.path)
    # now symlink pointing 2xup, as in #1886
    os.symlink(opj(pardir, pardir, 'sub'), opj(parent.path, 'subdir', 'subsubdir', 'upup'))
    parent.add(opj('subdir', 'subsubdir', 'upup'))
    ok_clean_git(parent.path)
    # simulatenously add a subds and a symlink pointing to it
    # create subds, but don't register it
    sub2 = create(opj(parent.path, 'sub2'))
    os.symlink(
        opj(pardir, pardir, 'sub2'),
        opj(parent.path, 'subdir', 'subsubdir', 'upup2'))
    parent.add(['sub2', opj('subdir', 'subsubdir', 'upup2')])
    ok_clean_git(parent.path)
    # full replication of #1886: the above but be in subdir of symlink
    # with no reference dataset
    sub3 = create(opj(parent.path, 'sub3'))
    os.symlink(
        opj(pardir, pardir, 'sub3'),
        opj(parent.path, 'subdir', 'subsubdir', 'upup3'))
    # need to use absolute paths
    with chpwd(opj(parent.path, 'subdir', 'subsubdir')):
        rev_save([opj(parent.path, 'sub3'),
                  opj(parent.path, 'subdir', 'subsubdir', 'upup3')])
    # in contrast to `add` only operates on a single top-level dataset
    # although it is not specified, it get's discovered based on the PWD
    # the logic behind that feels a bit shaky
    # consult discussion in https://github.com/datalad/datalad/issues/3230
    # if this comes up as an issue at some point
    ok_clean_git(parent.path)


@with_tree({
    '1': '',
    '2': '',
    '3': ''})
def test_gh2043p1(path):
    # this tests documents the interim agreement on what should happen
    # in the case documented in gh-2043
    ds = Dataset(path).create(force=True)
    ds.add('1')
    ok_clean_git(ds.path, untracked=['2', '3'])
    ds.unlock('1')
    ok_clean_git(ds.path, index_modified=['1'], untracked=['2', '3'])
    # save(.) should recommit unlocked file, and not touch anything else
    # this tests the second issue in #2043
    with chpwd(path):
        # only save modified bits by default
        save('.')  #  because the first arg is the dataset
    # state of the file (unlocked/locked) is committed as well, and the
    # test doesn't lock the file again
    skip_v6_or_later(method='pass')(ok_clean_git)(ds.path, untracked=['2', '3'])
    with chpwd(path):
        # but when a path is given, anything that matches this path
        # untracked or not is added/saved
        save(path='.')
    # state of the file (unlocked/locked) is committed as well, and the
    # test doesn't lock the file again
    skip_v6_or_later(method='pass')(ok_clean_git)(ds.path)


@with_tree({
    'staged': 'staged',
    'untracked': 'untracked'})
def test_bf2043p2(path):
    ds = Dataset(path).create(force=True)
    ds.add('staged', save=False)
    ok_clean_git(ds.path, head_modified=['staged'], untracked=['untracked'])
    # plain save does not commit untracked content
    # this tests the second issue in #2043
    with chpwd(path):
        save()
    ok_clean_git(ds.path, untracked=['untracked'])


# https://github.com/datalad/datalad/issues/3087
@with_tree({
    'sdir1': {'foo': 'foo'},
    'sdir2': {'foo': 'foo'},
    'sdir3': {'sdir': {'subsub': {'foo': 'foo'}}},
})
def test_save_directory(path):
    # Sequence of save invocations on subdirectories.
    ds = Dataset(path).create(force=True)
    ds._save(path='sdir1')
    ok_clean_git(ds.path, untracked=['sdir2/foo', 'sdir3/sdir/subsub/foo'])

    # There is also difference from
    with chpwd(path):
        save(path='sdir2')
    ok_clean_git(ds.path, untracked=['sdir3/sdir/subsub/foo'])

    with chpwd(opj(path, 'sdir3')):
        save(path='sdir')
    ok_clean_git(ds.path)


@with_tree({'.gitattributes': "* annex.largefiles=(largerthan=4b)",
            "foo": "in annex"})
def test_save_partial_index(path):
    ds = Dataset(path).create(force=True)
    ds.add("foo")
    ok_clean_git(ds.path)
    ds.unlock(path="foo")
    create_tree(ds.path, tree={"foo": "a", "staged": ""},
                remove_existing=True)
    ds.repo.add("staged", git=True)
<<<<<<< HEAD
    ds._save(path="foo")
    ok_clean_git(ds.path, head_modified=["staged"])
=======
    ds.save(path="foo")
    ok_clean_git(ds.path, head_modified=["staged"])


@with_tree({
    'top:file': 'data',
    'd': {'sub:file': 'data'}
})
def test_gh3421(path):
    # failed to add d/sub:file
    ds = Dataset(path).create(force=True)
    ds.add('top:file')
    ds.add(opj('d', 'sub:file'))
    ok_clean_git(ds.path)
>>>>>>> 1b64353d
<|MERGE_RESOLUTION|>--- conflicted
+++ resolved
@@ -490,11 +490,7 @@
     create_tree(ds.path, tree={"foo": "a", "staged": ""},
                 remove_existing=True)
     ds.repo.add("staged", git=True)
-<<<<<<< HEAD
     ds._save(path="foo")
-    ok_clean_git(ds.path, head_modified=["staged"])
-=======
-    ds.save(path="foo")
     ok_clean_git(ds.path, head_modified=["staged"])
 
 
@@ -507,5 +503,4 @@
     ds = Dataset(path).create(force=True)
     ds.add('top:file')
     ds.add(opj('d', 'sub:file'))
-    ok_clean_git(ds.path)
->>>>>>> 1b64353d
+    ok_clean_git(ds.path)