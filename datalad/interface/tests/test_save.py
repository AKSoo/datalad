--- conflicted
+++ resolved
@@ -115,14 +115,10 @@
     with open(newfile_name, 'w') as f:
         f.write('some')
     # saves the status change of the subdataset due to the subsubdataset addition
-<<<<<<< HEAD
-    assert_result_values_equal(
-        ds.save(all_changes=True, result_filter=is_ok_dataset),
+    assert_result_values_equal(
+        ds.save(all_updated=True, result_filter=is_ok_dataset),
         'path',
         [ds.path])
-=======
-    assert_equal(ds.save(all_updated=True), [ds])
->>>>>>> 0e9393c9
 
     # make the new file known to its dataset
     # with #1141 this would be
@@ -132,20 +128,13 @@
     # but remains dirty because of the untracked file down below
     assert ds.repo.dirty
     # auto-add will save nothing deep down without recursive
-<<<<<<< HEAD
-    assert_status('notneeded', ds.save(all_changes=True))
+    assert_status('notneeded', ds.save(all_updated=True))
     assert ds.repo.dirty
     # with recursive pick up the change in subsubds
     assert_result_values_equal(
-        ds.save(all_changes=True, recursive=True, result_filter=is_ok_dataset),
+        ds.save(all_updated=True, recursive=True, result_filter=is_ok_dataset),
         'path',
         [subsubds.path, subds.path, ds.path])
-=======
-    assert_equal(ds.save(all_updated=True), [])
-    assert ds.repo.dirty
-    # with recursive pick up the change in subsubds
-    assert_equal(ds.save(all_updated=True, recursive=True), [subsubds, subds, ds])
->>>>>>> 0e9393c9
     # modify content in subsub and try saving
     testfname = newfile_name
     subsubds.unlock(testfname)
@@ -155,11 +144,7 @@
     # no auto_add
     assert_status('notneeded', ds.save())
     # no recursive
-<<<<<<< HEAD
-    assert_status('notneeded', ds.save(all_changes=True))
-=======
-    assert_false(ds.save(all_updated=True))
->>>>>>> 0e9393c9
+    assert_status('notneeded', ds.save(all_updated=True))
     # an explicit target saves only the corresponding dataset
     assert_result_values_equal(
         save(files=[testfname]),
@@ -171,11 +156,7 @@
         'path',
         [subds.path, ds.path])
     # there is nothing else to save
-<<<<<<< HEAD
-    assert_status('notneeded', ds.save(all_changes=True, recursive=True))
-=======
-    assert_false(ds.save(all_updated=True, recursive=True))
->>>>>>> 0e9393c9
+    assert_status('notneeded', ds.save(all_updated=True, recursive=True))
     # one more time and check that all datasets in the hierarchy get updated
     states = [d.repo.get_hexsha() for d in (ds, subds, subsubds)]
     testfname = opj('sub', 'subsub', 'saveme2')
