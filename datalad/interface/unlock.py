# emacs: -*- mode: python; py-indent-offset: 4; tab-width: 4; indent-tabs-mode: nil -*-
# ex: set sts=4 ts=4 sw=4 noet:
# ## ### ### ### ### ### ### ### ### ### ### ### ### ### ### ### ### ### ### ##
#
#   See COPYING file distributed along with the datalad package for the
#   copyright and license terms.
#
# ## ### ### ### ### ### ### ### ### ### ### ### ### ### ### ### ### ### ### ##
"""For now just a proxy to git annex unlock

"""

__docformat__ = 'restructuredtext'

import logging
from os import curdir

from datalad.support.constraints import EnsureStr
from datalad.support.constraints import EnsureNone
from datalad.support.exceptions import InsufficientArgumentsError
from datalad.support.annexrepo import AnnexRepo
from datalad.support.param import Parameter
from datalad.distribution.dataset import Dataset
from datalad.distribution.dataset import EnsureDataset
from datalad.distribution.dataset import datasetmethod
from datalad.interface.utils import get_normalized_path_arguments
from datalad.interface.utils import get_paths_by_dataset
from datalad.interface.results import get_status_dict
from datalad.interface.results import results_from_paths
from datalad.interface.utils import eval_results
from datalad.interface.utils import build_doc
from datalad.interface.common_opts import recursion_flag
from datalad.interface.common_opts import recursion_limit

from .base import Interface

lgr = logging.getLogger('datalad.interface.unlock')


@build_doc
class Unlock(Interface):
    """Unlock file(s) of a dataset

    Unlock files of a dataset in order to be able to edit the actual content
    """

    result_xfm = 'paths'
    on_failure = 'continue'

    _params_ = dict(
        path=Parameter(
            args=("path",),
            doc="""file(s) to unlock""",
            nargs="*",
            constraints=EnsureStr() | EnsureNone()),
        dataset=Parameter(
            args=("-d", "--dataset"),
            doc=""""specify the dataset to unlock files in. If
            no dataset is given, an attempt is made to identify the dataset
            based on the current working directory. If the latter fails, an
            attempt is made to identify the dataset based on `path` """,
            constraints=EnsureDataset() | EnsureNone()),
        recursive=recursion_flag,
        recursion_limit=recursion_limit,
    )

    @staticmethod
    @datasetmethod(name='unlock')
    @eval_results
    def __call__(
            path=None,
            dataset=None,
            recursive=False,
            recursion_limit=None):

        if path is None and dataset is None:
            raise InsufficientArgumentsError(
                "insufficient arguments for unlocking: needs at least "
                "a dataset or a path to unlock.")

        resolved_paths, dataset_path = get_normalized_path_arguments(
            path, dataset, default=curdir)

        content_by_ds, unavailable_paths, nondataset_paths = \
            get_paths_by_dataset(resolved_paths,
                                 recursive=recursive,
                                 recursion_limit=recursion_limit)
        res_kwargs = dict(
            action='unlock', logger=lgr,
            refds=dataset.path if isinstance(dataset, Dataset) else dataset)

        for r in results_from_paths(
                nondataset_paths, status='impossible',
                message="path does not belong to any dataset: %s",
                **res_kwargs):
            yield r
        for r in results_from_paths(
                unavailable_paths, status='impossible',
                message="path does not exist", **res_kwargs):
            yield r

        for ds_path in sorted(content_by_ds.keys()):
            ds = Dataset(ds_path)

            if not isinstance(ds.repo, AnnexRepo):
                lgr.debug("'%s' has no annex, nothing to unlock",
                          ds)
                continue

            files = content_by_ds[ds_path]

<<<<<<< HEAD
            std_out, std_err = ds.repo._annex_custom_command(
                files, ['git', 'annex', 'unlock'])

            for r in [line.split()[1] for line in std_out.splitlines()
                      if line.strip().endswith('ok')]:
                yield get_status_dict(
                    path=r, status='ok', type_='file', **res_kwargs)
=======
            # workaround for direct mode.
            # TODO: Needs to go into AnnexRepo.unlock() as well
            #       Note that this RF'ing is done in PR #1277
            # Note for merging with PR #1350:
            # There was the else-branch only and its diff is:
            #   - unlocked.extend(
            #   -                [line.split()[1] for line in std_out.splitlines()
            #   -                 if line.strip().endswith('ok')])
            #   -        return unlocked
            #   +            for r in [line.split()[1] for line in std_out.splitlines()
            #   +                      if line.strip().endswith('ok')]:
            #   +                yield get_status_dict(
            #   +                    path=r, status='ok', type_='file', **res_kwargs)
            #
            # same has to be done in if-branch: just a different unlocked.extend statement
            if ds.repo.is_direct_mode():
                lgr.debug("'%s' is in direct mode, "
                          "'annex unlock' not available", ds)
                lgr.warning("In direct mode there is no 'unlock'. However if "
                            "the file's content is present, it is kind of "
                            "unlocked. Therefore just checking whether this is "
                            "the case.")
                unlocked.extend([f for f in files
                                 if ds.repo.file_has_content(f)])

            else:
                std_out, std_err = ds.repo._annex_custom_command(
                    files, ['git', 'annex', 'unlock'])

                unlocked.extend(
                    [line.split()[1] for line in std_out.splitlines()
                     if line.strip().endswith('ok')])
        return unlocked
>>>>>>> d6262b39

    @staticmethod
    def custom_result_renderer(res, **kwargs):
        from datalad.ui import ui
        if res is None:
            res = []
        if not isinstance(res, list):
            res = [res]
        if not len(res):
            ui.message("Nothing was unlocked")
            return
        items = '\n'.join(map(str, res))
        msg = "Unlocked {n} files:\n{items}".format(
            n=len(res),
            items=items)
        ui.message(msg)<|MERGE_RESOLUTION|>--- conflicted
+++ resolved
@@ -109,15 +109,6 @@
 
             files = content_by_ds[ds_path]
 
-<<<<<<< HEAD
-            std_out, std_err = ds.repo._annex_custom_command(
-                files, ['git', 'annex', 'unlock'])
-
-            for r in [line.split()[1] for line in std_out.splitlines()
-                      if line.strip().endswith('ok')]:
-                yield get_status_dict(
-                    path=r, status='ok', type_='file', **res_kwargs)
-=======
             # workaround for direct mode.
             # TODO: Needs to go into AnnexRepo.unlock() as well
             #       Note that this RF'ing is done in PR #1277
@@ -140,18 +131,17 @@
                             "the file's content is present, it is kind of "
                             "unlocked. Therefore just checking whether this is "
                             "the case.")
-                unlocked.extend([f for f in files
-                                 if ds.repo.file_has_content(f)])
-
+                for r in [f for f in files if ds.repo.file_has_content(f)]:
+                    yield get_status_dict(
+                        path=r, status='ok', type_='file', **res_kwargs)
             else:
                 std_out, std_err = ds.repo._annex_custom_command(
                     files, ['git', 'annex', 'unlock'])
 
-                unlocked.extend(
-                    [line.split()[1] for line in std_out.splitlines()
-                     if line.strip().endswith('ok')])
-        return unlocked
->>>>>>> d6262b39
+                for r in [line.split()[1] for line in std_out.splitlines()
+                          if line.strip().endswith('ok')]:
+                    yield get_status_dict(
+                        path=r, status='ok', type_='file', **res_kwargs)
 
     @staticmethod
     def custom_result_renderer(res, **kwargs):
