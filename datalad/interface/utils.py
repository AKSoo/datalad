--- conflicted
+++ resolved
@@ -12,13 +12,10 @@
 
 __docformat__ = 'restructuredtext'
 
-<<<<<<< HEAD
+import inspect
+import logging
 import wrapt
 import sys
-=======
-import inspect
->>>>>>> 37e6e6ad
-import logging
 from os import curdir
 from os import pardir
 from os import listdir
@@ -777,7 +774,6 @@
     return keep
 
 
-<<<<<<< HEAD
 # define parameters to be used by eval_results to tune behavior
 # Note: This is done outside eval_results in order to be available when building
 # docstrings for the decorated functions
@@ -806,8 +802,38 @@
 
 
 def eval_results(func):
-    """Decorator providing functionality to evaluate return values of datalad
-    commands
+    """Decorator for return value evaluation of datalad commands.
+
+    Note, this decorator is only compatible with commands that return
+    status dict sequences!
+
+    Two basic modes of operation are supported: 1) "generator mode" that
+    `yields` individual results, and 2) "list mode" that returns a sequence of
+    results. The behavior can be selected via the
+    `datalad.api.return-generator` configuration variable. Default is "list
+    mode".
+
+    This decorator implements common functionality for result rendering/output,
+    error detection/handling, and logging (TODO).
+
+    Result rendering/output can be triggered via the
+    `datalad.api.result-render-mode` configuration variable. Supported modes
+    are: 'json' (one object/dict per line, like git-annex), 'simple' (TODO,
+    tailored output formating provided by each command class, if any).
+
+    Error detection works by inspecting the `status` item of all result
+    dictionaries. Any occurrence of a status other than 'ok' or 'notneeded' will
+    cause an exception to be raised. TODO: The type of exception depends on the
+    nature of complete set of errors found. If all errors have a single unique
+    type, the final exception will be of this type too. In case of a heterogeneous
+    set of error a compound exception will be raised that includes information
+    on all individual errors that occurred.
+
+    Status messages will be logged automatically, by default the following
+    association of result status and log channel will be used: 'ok' (debug),
+    'notneeded' (debug), 'impossible' (warning), 'error' (error).  Logger
+    instances included in the results are used to capture the origin of a
+    status report.
 
     Parameters
     ----------
@@ -816,10 +842,18 @@
       i.e. a datalad command definition
 
     """
-    from inspect import isgenerator
+
+    want_generator = dlcfg.getbool('datalad.api', 'return-generator', False)
+
+    default_logchannels = {
+        'ok': 'debug',
+        'notneeded': 'debug',
+        'impossible': 'warning',
+        'error': 'error',
+    }
 
     @wrapt.decorator
-    def new_func(wrapped, instance, args, kwargs):
+    def eval_func(wrapped, instance, args, kwargs):
 
         # determine class, the __call__ method of which we are decorating:
         # Ben: Note, that this is a bit dirty in PY2 and imposes restrictions on
@@ -849,14 +883,7 @@
         _func_class = mod.__dict__[command_class_name]
         lgr.debug("Determined class of decorated function: %s", _func_class)
 
-        def ext_func(*_args, **_kwargs):
-
-            # MARKER for merging:
-            # this should correspond to former 'new_func' within 'eval_results'
-            # therefore this is the level of 'generator_func' in PR #1350
-            # PR #1350 is based on ecd8d8e1b86f0676db22c87182e52899a80d800e in
-            # PR #1348, which corresponds to
-            # 3825b9b177b0f67a2e93f1d5dbbd5f206c4aa2d in #1350
+        def generator_func(*_args, **_kwargs):
 
             _params = {p_name: _kwargs.pop(p_name, eval_defaults[p_name])
                        for p_name in eval_params}
@@ -865,15 +892,63 @@
             lgr.debug("_eval_arg1: %s", _params['_eval_arg1'])
             lgr.debug("_eval_arg2: %s", _params['_eval_arg2'])
 
-            # rudimentary wrapper to harvest generators
+            # obtain results
             results = wrapped(*_args, **_kwargs)
-            if isgenerator(results):
-                return list(results)
-            else:
+            # flag whether to raise an exception
+            # TODO actually compose a meaningful exception
+            raise_exception = False
+            # inspect and render
+            render_mode = dlcfg.get('datalad.api.result-render-mode', None)
+            for res in results:
+                ## log message
+                # use provided logger is possible, or ours if necessary
+                res_lgr = res.get('logger', lgr)
+                if isinstance(res_lgr, logging.Logger):
+                    # didn't get a particular log function, go with default
+                    res_lgr = getattr(res_lgr, default_logchannels[res['status']])
+                if 'message' in res:
+                    msg = res['message']
+                    if isinstance(msg, tuple):
+                        # support string expansion of logging to avoid runtime cost
+                        res_lgr(*msg)
+                    else:
+                        res_lgr(msg)
+                ## output rendering
+                if render_mode == 'json':
+                    print(json.dumps(
+                        {k: v for k, v in res.items()
+                         if k not in ('message', 'logger')}))
+                elif render_mode == 'simple':
+                    # simple output "STATUS: PATH"
+                    # where PATH is relative to a reference dataset, if one is reported in the result
+                    print('{status}: {path}'.format(
+                        status=res['status'],
+                        path=relpath(res['path'], res['refds']) if res.get('refds', None) else res['path']))
+                ## error handling
+                # looks for error status, and report at the end via
+                # an exception
+                if res['status'] in ('impossible', 'error'):
+                    raise_exception = True
+                yield res
+
+            if raise_exception:
+                # stupid catch all message <- tailor TODO
+                raise RuntimeError(
+                    "Something didn't work, check previous messages")
+
+        if want_generator:
+            return generator_func(*args, **kwargs)
+        else:
+            @wrapt.decorator
+            def return_func(wrapped_, instance_, args_, kwargs_):
+                results = wrapped_(*args_, **kwargs_)
+                if inspect.isgenerator(results):
+                    results = list(results)
                 return results
-        return ext_func(*args, **kwargs)
-
-    return new_func(func)
+
+            return return_func(generator_func)(*args, **kwargs)
+
+    return eval_func(func)
 
 
 def build_doc(func):
@@ -922,106 +997,4 @@
     )
 
     # return original
-    return func
-=======
-def eval_results(func):
-    """Decorator for return value evaluation of datalad commands.
-
-    Note, this decorator is only compatible with commands that return
-    status dict sequences!
-
-    Two basic modes of operation are supported: 1) "generator mode" that
-    `yields` individual results, and 2) "list mode" that returns a sequence of
-    results. The behavior can be selected via the
-    `datalad.api.return-generator` configuration variable. Default is "list
-    mode".
-
-    This decorator implements common functionality for result rendering/output,
-    error detection/handling, and logging (TODO).
-
-    Result rendering/output can be triggered via the
-    `datalad.api.result-render-mode` configuration variable. Supported modes
-    are: 'json' (one object/dict per line, like git-annex), 'simple' (TODO,
-    tailored output formating provided by each command class, if any).
-
-    Error detection works by inspecting the `status` item of all result
-    dictionaries. Any occurrence of a status other than 'ok' or 'notneeded' will
-    cause an exception to be raised. TODO: The type of exception depends on the
-    nature of complete set of errors found. If all errors have a single unique
-    type, the final exception will be of this type too. In case of a heterogeneous
-    set of error a compound exception will be raised that includes information
-    on all individual errors that occurred.
-
-    Status messages will be logged automatically, by default the following
-    association of result status and log channel will be used: 'ok' (debug),
-    'notneeded' (debug), 'impossible' (warning), 'error' (error).  Logger
-    instances included in the results are used to capture the origin of a
-    status report.
-    """
-    want_generator = dlcfg.getbool('datalad.api', 'return-generator', False)
-
-    default_logchannels = {
-        'ok': 'debug',
-        'notneeded': 'debug',
-        'impossible': 'warning',
-        'error': 'error',
-    }
-
-    @better_wraps(func)
-    def generator_func(*args, **kwargs):
-        # obtain results
-        results = func(*args, **kwargs)
-        # flag whether to raise an exception
-        # TODO actually compose a meaningful exception
-        raise_exception = False
-        # inspect and render
-        render_mode = dlcfg.get('datalad.api.result-render-mode', None)
-        for res in results:
-            ## log message
-            # use provided logger is possible, or ours if necessary
-            res_lgr = res.get('logger', lgr)
-            if isinstance(res_lgr, logging.Logger):
-                # didn't get a particular log function, go with default
-                res_lgr = getattr(res_lgr, default_logchannels[res['status']])
-            if 'message' in res:
-                msg = res['message']
-                if isinstance(msg, tuple):
-                    # support string expansion of logging to avoid runtime cost
-                    res_lgr(*msg)
-                else:
-                    res_lgr(msg)
-            ## output rendering
-            if render_mode == 'json':
-                print(json.dumps(
-                    {k: v for k, v in res.items()
-                     if k not in ('message', 'logger')}))
-            elif render_mode == 'simple':
-                # simple output "STATUS: PATH"
-                # where PATH is relative to a reference dataset, if one is reported in the result
-                print('{status}: {path}'.format(
-                    status=res['status'],
-                    path=relpath(res['path'], res['refds']) if res.get('refds', None) else res['path']))
-            ## error handling
-            # looks for error status, and report at the end via
-            # an exception
-            if res['status'] in ('impossible', 'error'):
-                raise_exception = True
-            yield res
-
-        if raise_exception:
-            # stupid catch all message <- tailor TODO
-            raise RuntimeError(
-                "Something didn't work, check previous messages")
-
-    if want_generator:
-        return generator_func
-    else:
-        @better_wraps(generator_func)
-        def return_func(*args, **kwargs):
-            results = generator_func(*args, **kwargs)
-            if inspect.isgenerator(results):
-                results = list(results)
-            return results
-
-        return return_func
->>>>>>> 37e6e6ad
+    return func