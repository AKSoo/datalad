# emacs: -*- mode: python; py-indent-offset: 4; tab-width: 4; indent-tabs-mode: nil -*-
# ex: set sts=4 ts=4 sw=4 et:
# ## ### ### ### ### ### ### ### ### ### ### ### ### ### ### ### ### ### ### ##
#
#   See COPYING file distributed along with the datalad package for the
#   copyright and license terms.
#
# ## ### ### ### ### ### ### ### ### ### ### ### ### ### ### ### ### ### ### ##

__docformat__ = 'restructuredtext'

import itertools
from logging import getLogger

from datalad.consts import (
    ANNEX_TEMP_DIR,
    ANNEX_TRANSFER_DIR,
    ARCHIVES_TEMP_DIR,
    SEARCH_INDEX_DOTGITDIR,
)
from datalad.distribution.dataset import (
    EnsureDataset,
    datasetmethod,
    require_dataset,
)
from datalad.interface.base import (
    Interface,
    build_doc,
    eval_results,
)
from datalad.interface.common_opts import (
    recursion_flag,
    recursion_limit,
)
from datalad.interface.results import get_status_dict
<<<<<<< HEAD
from datalad.support.constraints import EnsureNone
=======
from datalad.interface.utils import eval_results
from datalad.support.constraints import (
    EnsureChoice,
    EnsureNone,
)
>>>>>>> 3d1d3ab0
from datalad.support.param import Parameter
from datalad.utils import (
    Path,
    rmtree,
)

lgr = getLogger('datalad.local.clean')


@build_doc
class Clean(Interface):
    """Clean up after DataLad (possible temporary files etc.)

    Removes temporary files and directories left behind by DataLad and
    git-annex in a dataset.

    """

    result_renderer = 'tailored'

    _examples_ = [
        dict(text="Clean all known temporary locations of a dataset",
             code_py="clean()",
             code_cmd="datalad clean"),
        dict(text="Report on all existing temporary locations of a dataset",
             code_py="clean(dry_run=True)",
             code_cmd="datalad clean --dry-run"),
        dict(text="Clean all known temporary locations of a dataset and all "
                  "its subdatasets",
             code_py="clean(recursive=True)",
             code_cmd="datalad clean -r"),
        dict(text="Clean only the archive extraction caches of a dataset and "
                  "all its subdatasets",
             code_py="clean(what='cached-archives', recursive=True)",
             code_cmd="datalad clean --what cached-archives -r"),
        dict(text="Report on existing annex transfer files of a dataset and "
                  "all its subdatasets",
             code_py="clean(what='annex-transfer', recursive=True, "
                     "dry_run=True)",
             code_cmd="datalad clean --what annex-transfer -r --dry-run"),
    ]

    _params_ = dict(
        dataset=Parameter(
            args=("-d", "--dataset"),
            doc="""specify the dataset to perform the clean operation on.  If
                no dataset is given, an attempt is made to identify the dataset
                in current working directory""",
            constraints=EnsureDataset() | EnsureNone()),
        dry_run=Parameter(
            args=("--dry-run",),
            doc="""Report on cleanable locations - not actually cleaning up
            anything.""",
            action="store_true", ),
        # TODO: Python only???
        what=Parameter(
            args=("--what",),
            dest='what',
            nargs="*",
            doc="""What to clean. If none specified -- all known
            targets are considered.""",
            constraints=EnsureChoice('cached-archives', 'annex-tmp',
                'annex-transfer', 'search-index') | EnsureNone()),
        recursive=recursion_flag,
        recursion_limit=recursion_limit,
    )

    @staticmethod
    @datasetmethod(name='clean')
    @eval_results
    def __call__(*,
                 dataset=None, what=None, dry_run=False,
                 recursive=False, recursion_limit=None):

        ds = require_dataset(dataset,
                             purpose="report on cleanable locations"
                             if dry_run else "clean dataset")
        res_kwargs = dict(action='clean [dry-run]' if dry_run else 'clean',
                          logger=lgr, refds=ds.path)
        for wds in itertools.chain([ds], ds.subdatasets(
                state='present',
                recursive=recursive,
                recursion_limit=recursion_limit,
                return_type='generator',
                result_renderer='disabled',
                result_xfm='datasets') if recursive else []):
            d = wds.pathobj
            gitdir = wds.repo.dot_git
            DIRS_PLURAL = ("directory", "directories")
            FILES_PLURAL = ("file", "files")
            discover_or_remove = "Discovered" if dry_run else "Removed"

            for dirpath, flag, msg, sing_pl in [
                (Path(ARCHIVES_TEMP_DIR), "cached-archives",
                 "temporary archive", DIRS_PLURAL),
                (Path(ANNEX_TEMP_DIR), "annex-tmp",
                 "temporary annex", FILES_PLURAL),
                (Path(ANNEX_TRANSFER_DIR), "annex-transfer",
                 "annex temporary transfer", DIRS_PLURAL),
                (gitdir / Path(SEARCH_INDEX_DOTGITDIR), 'search-index',
                 "metadata search index", FILES_PLURAL),
            ]:
                topdir = wds.pathobj / dirpath
                lgr.debug("Considering to clean %s:%s", d, dirpath)
                if not ((what is None) or (flag in what)):
                    yield get_status_dict(
                        path=str(topdir), status='notneeded', type='directory',
                        **res_kwargs)
                    continue

                paths = [p for p in topdir.glob('*')]
                if not paths:
                    if not topdir.exists():
                        yield get_status_dict(
                            path=str(topdir), status='notneeded',
                            type='directory', **res_kwargs)
                        continue
                    else:
                        # we empty topdir only
                        message = ("%s empty %s directory",
                                   discover_or_remove,
                                   msg)
                else:
                    pl = len(paths) > 1
                    message = ("%s %d %s %s: %s",
                               discover_or_remove,
                               len(paths), msg, sing_pl[int(pl)],
                               ", ".join(sorted([str(p.relative_to(topdir))
                                                 for p in paths if p != topdir]
                                                )
                                         )
                               )

                if not dry_run:
                    rmtree(str(topdir))

                yield get_status_dict(path=str(topdir),
                                      status='ok',
                                      type='directory',
                                      message=message,
                                      **res_kwargs)

    @staticmethod
    def custom_result_renderer(res, **kwargs):  # pragma: more cover
        # Don't render things like 'status' for clean-info messages -
        # seems rather meaningless.

        from os import getcwd

        import datalad.support.ansi_colors as ac
        from datalad.interface.utils import generic_result_renderer
        from datalad.utils import Path

        if res['action'] == 'clean':
            # default renderer is just fine
            return generic_result_renderer(res)
        elif res['action'] != 'clean [dry-run]':
            # Result didn't come from within `clean`.
            # Should be handled elsewhere.
            return

        assert res['action'] == 'clean [dry-run]'

        if res.get('status', None) == 'ok':
            from datalad.ui import ui

            # when to render relative paths:
            #  1) if a dataset arg was given
            #  2) if CWD is the refds

            refds = res.get('refds', None)
            refds = refds if kwargs.get('dataset', None) is not None \
                             or refds == getcwd() else None
            path = res['path'] if refds is None \
                else str(Path(res['path']).relative_to(refds))

            ui.message(u"{path}: {message}".format(
                path=ac.color_word(path, ac.BOLD),
                message=(res['message'][0] % res['message'][1:]
                         if isinstance(res['message'], tuple)
                         else res['message'])
                if res.get('message', None) else ''
            )
            )

        else:
            # Any other status than 'ok' is reported the default way.
            return generic_result_renderer(res)

    @staticmethod
    def custom_result_summary_renderer(results):
        # Since 'notneeded' results aren't rendered by default, give
        # a nothing-to-clean-message if all results were "notneeded",
        # to not remain entirely silent.

        if all(r['status'] == 'notneeded' for r in results):
            from datalad.ui import ui
            ui.message("nothing to clean, no temporary locations present.")<|MERGE_RESOLUTION|>--- conflicted
+++ resolved
@@ -33,15 +33,10 @@
     recursion_limit,
 )
 from datalad.interface.results import get_status_dict
-<<<<<<< HEAD
-from datalad.support.constraints import EnsureNone
-=======
-from datalad.interface.utils import eval_results
 from datalad.support.constraints import (
     EnsureChoice,
     EnsureNone,
 )
->>>>>>> 3d1d3ab0
 from datalad.support.param import Parameter
 from datalad.utils import (
     Path,
