# emacs: -*- mode: python; py-indent-offset: 4; tab-width: 4; indent-tabs-mode: nil -*-
# ex: set sts=4 ts=4 sw=4 noet:
# ## ### ### ### ### ### ### ### ### ### ### ### ### ### ### ### ### ### ### ##
#
#   See COPYING file distributed along with the datalad package for the
#   copyright and license terms.
#
# ## ### ### ### ### ### ### ### ### ### ### ### ### ### ### ### ### ### ### ##
"""Interface for aggregating metadata
"""

__docformat__ = 'restructuredtext'

import logging
import os

from os import makedirs
from os import listdir
import os.path as op

from hashlib import md5
import shutil

import datalad
from datalad.consts import (
    DATASET_CONFIG_FILE,
    DATASET_METADATA_FILE,
)
<<<<<<< HEAD
from datalad.dochelpers import exc_str
from datalad.interface.annotate_paths import _minimal_annotate_paths
=======
from datalad.interface.annotate_paths import AnnotatePaths
>>>>>>> 5bbe9d1c
from datalad.interface.base import Interface
from datalad.interface.utils import (
    eval_results,
    discover_dataset_trace_to_targets,
)
from datalad.core.local.save import Save
from datalad.interface.base import build_doc
from datalad.interface.common_opts import (
    recursion_limit,
    recursion_flag,
    nosave_opt,
)
from datalad.interface.results import get_status_dict
from datalad.distribution.dataset import Dataset
from datalad.metadata.metadata import (
    get_ds_aggregate_db_locations,
    load_ds_aggregate_db,
)
from datalad.metadata.metadata import (
    exclude_from_metadata,
    get_metadata_type,
    _get_metadata,
    _get_metadatarelevant_paths,
    _get_containingds_from_agginfo,
    location_keys,
)
from datalad.distribution.dataset import (
    datasetmethod,
    EnsureDataset,
    require_dataset,
)
from datalad.support.param import Parameter
from datalad.support.constraints import (
    EnsureStr,
    EnsureNone,
    EnsureBool,
)
from datalad.support.constraints import EnsureChoice
from datalad.support.gitrepo import GitRepo
from datalad.support.annexrepo import AnnexRepo
from datalad.support.exceptions import CapturedException
from datalad.support import json_py
from datalad.support.path import split_ext
from datalad.utils import (
    path_is_subpath,
    all_same,
    ensure_list,
)
from datalad.core.local.status import get_paths_by_ds

lgr = logging.getLogger('datalad.metadata.aggregate')


def _get_dsinfo_from_aggmetadata(ds_path, path, recursive, db):
    """Grab info on aggregated metadata for a path from a given dataset.

    The actual info is stored in a `db` dict under the absolute path
    of the dataset that contains the query path, plus any subdataset
    in case of recursion (with their own DB entries).

    Parameters
    ----------
    ds : Dataset
      source dataset
    path : str
      absolute path for which to obtain metadata
    recursive : bool

    Returns
    -------
    str or list
      A string/tuple is an error message, a list contains all absolute paths
      for all datasets on which info was put into the DB.
    """
    # TODO cache these
    agginfos = load_ds_aggregate_db(Dataset(ds_path), abspath=True)

    seed_ds = _get_containingds_from_agginfo(agginfos, path)
    if seed_ds is None:
        # nothing found
        # this will be the message in the result for the query path
        # and could be a tuple
        return ("No matching aggregated metadata for path '%s' in Dataset at %s",
                op.relpath(path, start=ds_path), ds_path)

    # easy peasy
    db[seed_ds] = agginfos[seed_ds]
    hits = [seed_ds]

    if not recursive:
        return hits

    # a little more complicated: we need to loop over all subdataset
    # records and pick the ones that are underneath the seed
    for agginfo_path in agginfos:
        if path_is_subpath(agginfo_path, seed_ds):
            db[agginfo_path] = agginfos[agginfo_path]
            hits.append(agginfo_path)
    # TODO we must keep the info on these recursively discovered datasets
    # somewhere, because we cannot rediscover them on the filesystem
    # when updating the datasets later on
    return hits


def _the_same_across_datasets(relpath, *dss):
    """Check if the file (present content or not) is identical across two datasets

    Compares files by content if under git, or by checksum if under annex

    Parameters
    ----------
    *ds: Datasets
    relpath: str
        path within datasets

    Returns
    -------
    bool or None
      True if identical, False if not, None if cannot be decided
      (e.g. different git-annex backend used)
    """
    from datalad.utils import md5sum, unique
    from datalad.support.exceptions import FileInGitError
    from datalad.support.digests import Digester

    paths = [op.join(ds.path, relpath) for ds in dss]
    # The simplest check first -- exist in both and content is the same.
    # Even if content is just a symlink file on windows, the same content
    # condition would be correct
    if all(map(op.exists, paths)) and all_same(map(md5sum, paths)):
        return True

    # We first need to find problematic ones which are annexed and
    # have no content locally, and take their
    keys = []
    backends = []
    presents = []
    for ds in dss:
        repo = ds.repo
        key = None
        present = True
        if isinstance(repo, AnnexRepo):
            annexprops = repo.get_file_annexinfo(
                relpath, eval_availability=True)
            if 'key' not in annexprops:
                continue
            key = annexprops['key']
            # For now the rest (e.g. not tracked) remains an error
            if not annexprops['has_content']:
                present = False
                backends.append(repo.get_key_backend(key))
        keys.append(key)
        presents.append(present)

    if all(presents):
        return all_same(map(md5sum, paths))

    backends = unique(backends)
    assert backends, "Since not all present - some must be under annex, and thus must have a backend!"
    # so some files are missing!
    assert not all(presents)
    NeedContentError = RuntimeError
    if len(backends) > 1:
        # TODO: or signal otherwise somehow that we just need to get at least some
        # of those files to do the check!...
        raise NeedContentError(
            "Following paths are missing content and have different annex "
            "backends: %s. Cannot determine here if the same or not!"
            % ", ".join(p for (p, b) in zip(paths, presents) if not b)
        )
    backend = backends[0].lower()
    if backend.endswith('E'):
        backend = backend[':-1']

    if backend not in Digester.DEFAULT_DIGESTS:
        raise NeedContentError(
            "Do not know how to figure out content check for backend %s" % backend
        )

    checksums = [
        split_ext(key).split('--', 1)[1] if key else key
        for key in keys
    ]
    thechecksum = set(
        checksum
        for present, checksum in zip(presents, checksums)
        if present
    )
    if len(thechecksum) > 1:
        # Different checksum (with the same backend)
        return False
    elif not thechecksum:
        raise RuntimeError("We must have had at least one key since prior logic"
                           " showed that not all files have content here")
    thechecksum = thechecksum[0]
    if any(presents):
        # We do need to extract checksum from the key and check the present
        # files' content to match
        digester = Digester([backend])
        for present, path in zip(presents, paths):
            if present and digester(path)[backend] != thechecksum:
                return False
        return True
    return False


def _dump_extracted_metadata(agginto_ds, aggfrom_ds, db, to_save, force_extraction, agg_base_path):
    """Dump metadata from a dataset into object in the metadata store of another

    Info on the metadata objects is placed into a DB dict under the
    absolute path of the dataset whose metadata was aggregated.

    Parameters
    ----------
    agginto_ds : Dataset
    aggfrom_ds : Dataset
    db : dict
    """
    subds_relpaths = aggfrom_ds.subdatasets(result_xfm='relpaths', return_type='list')
    # figure out a "state" of the dataset wrt its metadata that we are describing
    # 1. the latest commit that changed any file for which we could have native metadata
    refcommit = _get_latest_refcommit(aggfrom_ds, subds_relpaths)
    objid = refcommit if refcommit else ''
    # 2, our own dataset-global metadata and the dataset config
    for tfile in (
            op.join(aggfrom_ds.path, DATASET_METADATA_FILE),
            op.join(aggfrom_ds.path, DATASET_CONFIG_FILE)):
        if op.exists(tfile):
            objid += md5(open(tfile, 'r').read().encode()).hexdigest()
    # 3. potential annex-based metadata
    # XXX TODO shouldn't this be the annex extractor?
    if isinstance(aggfrom_ds, AnnexRepo) and \
            aggfrom_ds.config.obtain(
                'datalad.metadata.aggregate-content-datalad-core',
                default=True,
                valtype=EnsureBool()):
        # if there is no annex metadata, this will come out empty,
        # hence hash would be same as for a plain GitRepo
        # and no, we cannot use the shasum of the annex branch,
        # because this will change even when no metadata has changed
        timestamps, _ = aggfrom_ds.repo.call_annex_oneline([
            'metadata',
            '.',
            '-g', 'lastchanged'])
        objid += timestamps.strip()

    if not objid:
        lgr.debug('%s has no metadata-relevant content', aggfrom_ds)
    else:
        lgr.debug(
            'Dump metadata of %s into %s',
            aggfrom_ds, agginto_ds)

    # check if we already have in store what we are about to create
    old_agginfo = db.get(aggfrom_ds.path, {})

    agginfo = {}
    # dataset global
    if aggfrom_ds.id:
        agginfo['id'] = aggfrom_ds.id
    agginfo['refcommit'] = refcommit
    # put in DB
    db[aggfrom_ds.path] = agginfo

    if not objid:
        # this is no error, there is simply no metadata whatsoever
        return False

    # shorten to MD5sum
    objid = md5(objid.encode()).hexdigest()

    # assemble info on the metadata extraction and storage
    #               label  type      targetds    storage method
    metasources = {'ds': {'type': 'dataset', 'targetds': agginto_ds, 'dumper': json_py.dump}}
    # do not store content metadata if either the source or the target dataset
    # do not want it
    # TODO this AND was an OR before (wrong), misses a test
    if aggfrom_ds.config.obtain(
            'datalad.metadata.store-aggregate-content',
            default=True,
            valtype=EnsureBool()) and \
            agginto_ds.config.obtain(
                'datalad.metadata.store-aggregate-content',
                default=True,
                valtype=EnsureBool()):
            metasources['cn'] = {
                'type': 'content',
                'targetds': agginto_ds,
                'dumper': json_py.dump2xzstream}

    # check if we have the extracted metadata for this state already
    # either in the source or in the destination dataset
    # The situation is trickier!  Extracted metadata could change for the same
    # state (commit etc), e.g. if extractors changed.
    # The "correct" thing would be either
    # - to inspect git history either there were changes
    #   within aggfrom_ds since agginto_ds got the metadata committed OR
    # - check by content - if file is under git - compute checksum,
    #   if under annex -- take checksum from the key without asking for the
    #   content
    metafound = {}
    uptodatemeta = []  # record which meta not only found but matching in content
    # TODO: current fixes might break logic for when fromds is not installed
    #       when I guess we just need to skip it?
    if not force_extraction:
        for s, sprop in metasources.items():
            objloc = op.join(agg_base_path,
                             _get_obj_location(objid, s, sprop['dumper']))
            smetafound = [
                # important to test for lexists() as we do not need to
                # or want to `get()` metadata files for this test.
                # Info on identity is NOT sufficient - later compare content if
                # multiple found
                objloc if op.lexists(op.join(d.path, objloc)) else None
                # Order of dss matters later
                for d in (aggfrom_ds, agginto_ds)
            ]
            if all(smetafound):
                # both have it
                metafound[s] = smetafound
                # but are they the same?
                try:
                    if _the_same_across_datasets(objloc, aggfrom_ds, agginto_ds):
                        uptodatemeta.append(s)
                except RuntimeError as exc:
                    # TODO: dedicated test - when meta content changes
                    lgr.debug("For now will just do re-extraction since caught %s",
                              CapturedException(exc))
            # source one has it, so we might be able to copy it
            # TODO: dedicated test - when it is sufficient to copy we do not re-extract

    if len(metafound) != len(metasources):
        # found some (either ds or cn) metadata missing entirely in both
        # from and into datasets
        lgr.debug(
            "Incomplete or absent metadata while aggregating %s <- %s: %s",
              agginto_ds, aggfrom_ds, metafound
        )
        # no metadata found -> extract
        # this places metadata dump files into the configured
        # target dataset and lists them in `to_save`, as well
        # as updates the `db` record for `aggfrom_ds`
        return _extract_metadata(
            agginto_ds,
            aggfrom_ds,
            db,
            to_save,
            objid,
            metasources,
            refcommit,
            subds_relpaths,
            agg_base_path)

    # we did not actually run an extraction, so we need to
    # assemble an aggregation record from the existing pieces
    # that we found
    # simple case: the target dataset has all the records already and they are up to date:
    if len(uptodatemeta) == len(metasources):
        lgr.debug('Sticking with up-to-date metadata for %s', aggfrom_ds)
        # no change, use old record from the target dataset
        db[aggfrom_ds.path] = old_agginfo
        # no error
        return False
    else:
        lgr.debug('Reusing previously extracted metadata for %s', aggfrom_ds)
        # we need to move the metadata dump(s) into the target dataset
        objrelpaths = {
            label: next(filter(bool, smetafound))
            for label, smetafound in metafound.items()
        }
        # make sure all the to-be-moved metadata records are present
        # locally
        aggfrom_ds.get(
            path=[op.join(aggfrom_ds.path, p)
                  for p in objrelpaths.values()],
            result_renderer='disabled')

        # actually copy dump files
        for objrelpath in objrelpaths.values():
            objpath = op.join(agginto_ds.path, objrelpath)
            objdir = op.dirname(objpath)
            if not op.exists(objdir):
                makedirs(objdir)
            if op.lexists(objpath):
                os.unlink(objpath)  # remove previous version first
                # was a wild thought as a workaround for 
                # http://git-annex.branchable.com/bugs/cannot_commit___34__annex_add__34__ed_modified_file_which_switched_its_largefile_status_to_be_committed_to_git_now/#comment-bf70dd0071de1bfdae9fd4f736fd1ec1
                # agginto_ds.repo.remove(objpath)
            # XXX TODO once we have a command that can copy/move files
            # from one dataset to another including file availability
            # info, this should be used here
            shutil.copyfile(
                op.join(aggfrom_ds.path, objrelpath),
                objpath)
            # mark for saving
            to_save.append(dict(
                path=objpath,
                parentds=agginto_ds.path,
                type='file'))

        # lastly get 'self' aggregation record from source dataset and
        # use in target dataset
        db[aggfrom_ds.path] = load_ds_aggregate_db(aggfrom_ds, abspath=True)[aggfrom_ds.path]
        return False


def _extract_metadata(agginto_ds, aggfrom_ds, db, to_save, objid, metasources,
                      refcommit, subds_relpaths, agg_base_path):
    lgr.debug('Performing metadata extraction from %s', aggfrom_ds)
    # we will replace any conflicting info on this dataset with fresh stuff
    agginfo = db.get(aggfrom_ds.path, {})
    # paths to extract from
    relevant_paths = sorted(_get_metadatarelevant_paths(aggfrom_ds, subds_relpaths))
    # get extractors to engage from source dataset
    nativetypes = ['datalad_core', 'annex'] + ensure_list(get_metadata_type(aggfrom_ds))
    # store essential extraction config in dataset record
    agginfo['extractors'] = nativetypes
    agginfo['datalad_version'] = datalad.__version__

    # perform the actual extraction
    dsmeta, contentmeta, errored = _get_metadata(
        aggfrom_ds,
        nativetypes,
        # None indicates to honor a datasets per-extractor configuration and to be
        # on by default
        global_meta=None,
        content_meta=None,
        paths=relevant_paths)

    meta = {
        'ds': dsmeta,
        'cn': (dict(contentmeta[k], path=k) for k in sorted(contentmeta))
    }

    # inject the info which commit we are describing into the core metadata
    # this is done here in order to avoid feeding it all the way down
    coremeta = dsmeta.get('datalad_core', {})
    version = aggfrom_ds.repo.describe(commitish=refcommit)
    if version:
        coremeta['version'] = version
    coremeta['refcommit'] = refcommit
    dsmeta['datalad_core'] = coremeta

    # for both types of metadata
    for label, props in metasources.items():
        dest = props['targetds']
        if not meta[label]:
            continue
        # only write to disk if there is something
        objrelpath = _get_obj_location(objid, label, props['dumper'])
        # place metadata object into the source dataset
        objpath = op.join(dest.path, agg_base_path, objrelpath)

        # write obj files
        if op.exists(objpath):
            dest.unlock(objpath)
        elif op.lexists(objpath):
            # if it gets here, we have a symlink that is pointing nowhere
            # kill it, to be replaced with the newly aggregated content
            dest.repo.remove(objpath)
        # TODO actually dump a compressed file when annexing is possible
        # to speed up on-demand access
        props['dumper'](meta[label], objpath)
        # stage for dataset.save()
        to_save.append(dict(path=objpath, type='file'))

        # important to use abspath here, needs to be rewritten relative to
        # all receiving datasets
        agginfo['{}_info'.format(props['type'])] = objpath

    # overwrite existing info with stuff from just finished extraction
    db[aggfrom_ds.path] = agginfo

    return errored


def _adj2subtrees(base, adj, subs):
    # given a set of parent-child mapping, compute a mapping of each parent
    # to all its (grand)children of any depth level
    subtrees = dict(adj)
    subs = set(subs)
    # from bottom up
    for ds in sorted(adj, reverse=True):
        subtree = []
        for sub in subtrees[ds]:
            subtree.append(sub)
            subtree.extend(subtrees.get(sub, []))
        subtrees[ds] = subtree
    # give each leaf dataset an entry too
    for sub in subs:
        if sub not in subtrees and GitRepo.is_valid_repo(sub):
            subtrees[sub] = []
    return subtrees


def _get_latest_refcommit(ds, subds_relpaths):
    """Find the latest commit that changed any real content

    This will ignore anything at or underneath:

    - .git
    - .datalad
    - .gitmodules
    - .gitattributes
    - any submodule

    Returns
    -------
    str or None
      None is return if no commit can be found, or no relevant content
      files were found at all. Otherwise the full commit hash if the
      last commit that touch any relevant content is returned.
    """

    def _filterpaths(basepath, paths, exclude):
        final_paths = []
        for rp in [op.join(basepath, p) if basepath else p for p in paths]:
            if rp in exclude:
                continue
            elif any(path_is_subpath(ep, rp) for ep in exclude):
                final_paths.extend(
                    _filterpaths(rp, listdir(op.join(ds.path, rp)), exclude))
                pass
            else:
                final_paths.append(rp)
        return final_paths

    relevant_paths = _filterpaths(
        '',
        listdir(ds.path),
        # NOTE: this will also ignore datalad's native dataset-global metadata
        # rationale: the metadata still describes the dataset content, so
        # even if it changes, the description changes, but not the content
        # it is describing -> ref commit should be unaffected
        list(exclude_from_metadata) + subds_relpaths)

    if not relevant_paths:
        return None

    return ds.repo.get_last_commit_hexsha(relevant_paths)


def _get_obj_location(hash_str, ref_type, dumper):
    objrelpath = op.join(
        'objects',
        hash_str[:2],
        '{}-{}'.format(
            ref_type,
            hash_str[2:]))

    if dumper is json_py.dump2xzstream:
        objrelpath += '.xz'

    return objrelpath


def _update_ds_agginfo(refds_path, ds_path, subds_paths, incremental, agginfo_db, to_save):
    """Perform metadata aggregation for ds and a given list of subdataset paths

    Parameters
    ----------
    refds_path : str
      Absolute path to the reference dataset that aggregate_metadata() was
      called on.
    ds_path : str
      Absolute path to the dataset to have its aggregate info updates
    subds_paths : list(str)
      Sequence of absolute paths of subdatasets of the to-be-updated dataset,
      whose agginfo shall be updated within the to-be-updated dataset.
      Any subdataset that is not listed here is assumed to be gone (i.e. no longer
      a subdataset at all, not just not locally installed)
    incremental : bool
      If set, the update will not remove any information on datasets not listed in
      subds_paths
    agginfo_db : dict
      Dictionary with all information on aggregate metadata on all datasets.
      Keys are absolute paths of datasets.
    to_save : list
      List of paths to save eventually. This function will add new paths as
      necessary.
    """
    ds = Dataset(ds_path)
    # load existing aggregate info dict
    # makes sure all file/dataset paths become absolute
    # TODO take from cache, once used in _get_dsinfo_from_aggmetadata()
    agginfo_fpath, agg_base_path = get_ds_aggregate_db_locations(ds)
    ds_agginfos = load_ds_aggregate_db(ds, abspath=True)
    # object locations referenced initially
    objlocs_was = set(ai[k]
                      for ai in ds_agginfos.values()
                      for k in location_keys
                      if k in ai)
    # track which objects need to be copied (each item is a from/to tuple
    objs2copy = []
    # for each subdataset (any depth level)
    procds_paths = [ds.path] + subds_paths
    for dpath in procds_paths:
        ds_dbinfo = agginfo_db.get(dpath, {}).copy()
        # relative path of the current dataset within the dataset we are updating
        drelpath = op.relpath(dpath, start=ds.path)
        for loclabel in location_keys:
            # TODO filepath_info is obsolete
            if loclabel == 'filepath_info' and drelpath == op.curdir:
                # do not write a file list into the dataset it is from
                if 'filepath_info' in ds_dbinfo:
                    del ds_dbinfo['filepath_info']
                continue
            # abspath to object
            objloc = ds_dbinfo.get(loclabel, None)
            if objloc is None:
                continue
            # XXX needs to change when layout of object store is changed
            # current is ./datalad/metadata/objects/{hash}/{hash}
            target_objpath = op.join(agg_base_path, *objloc.split(os.sep)[-3:])
            # make sure we copy the file from its current location to where it is
            # needed in this dataset
            objs2copy.append((
                # this needs to turn into an absolute path
                # `dpath` will be relative to the reference dataset
                #op.normpath(op.join(ds.path, dpath, op.dirname(agginfo_relpath), objloc)),
                objloc,
                target_objpath))
            # now build needed local relpath
            ds_dbinfo[loclabel] = target_objpath
        # (re)assign in case record is new
        ds_agginfos[dpath] = ds_dbinfo
    # remove all entries for which we did not (no longer) have a corresponding
    # subdataset to take care of
    if not incremental:
        ds_agginfos = {k: v
                       for k, v in ds_agginfos.items()
                       if k in procds_paths}
    # set of metadata objects now referenced
    objlocs_is = set(
        ai[k]
        for sdsrpath, ai in ds_agginfos.items()
        for k in location_keys
        if k in ai)
    objs2add = objlocs_is

    # yoh: we appanretly do need to filter the ones to remove - I did
    #      "git reset --hard HEAD^" and
    #      aggregate-metadata failed upon next run trying to remove
    #      an unknown to git file. I am yet to figure out why that
    #      mattered (hopefully not that reflog is used somehow)
    objs2remove = []
    for obj in objlocs_was.difference(objlocs_is):
        if op.lexists(obj):
            objs2remove.append(obj)
        else:
            # not really a warning, we don't need it anymore, it is already gone
            lgr.debug(
                "To-be-deleted metadata object not found, skip deletion (%s)",
                obj
            )

    # secretly remove obsolete object files, not really a result from a
    # user's perspective
    if not incremental and objs2remove:
        ds.remove(
            objs2remove,
            # Don't use the misleading default commit message of `remove`:
            message='[DATALAD] Remove obsolete metadata object files',
            # we do not want to drop these files by default, because we would
            # loose them for other branches, and earlier tags
            # TODO evaluate whether this should be exposed as a switch
            # to run an explicit force-drop prior to calling remove()
            check=False,
            result_renderer=None, return_type=list)
        if not objs2add and not refds_path == ds_path:
            # this is not the base dataset, make sure to save removal in the
            # parentds -- not needed when objects get added, as removal itself
            # is already committed
            to_save.append(dict(path=ds_path, type='dataset', staged=True))

    objs2copy = [(f, t) for f, t in objs2copy if f != t]
    # must copy object files to local target destination
    # make sure those objects are present
    # use the reference dataset to resolve paths, as they might point to
    # any location in the dataset tree
    Dataset(refds_path).get(
        [f for f, t in objs2copy],
        result_renderer='disabled')
    for copy_from, copy_to in objs2copy:
        copy_from = op.join(agg_base_path, copy_from)
        copy_to = op.join(agg_base_path, copy_to)
        target_dir = op.dirname(copy_to)
        if not op.exists(target_dir):
            makedirs(target_dir)
        # TODO we could be more clever (later) and maybe `addurl` (or similar)
        # the file from another dataset
        if op.lexists(copy_to):
            # no need to unlock, just wipe out and replace
            os.remove(copy_to)
        shutil.copy(copy_from, copy_to)
    to_save.append(
        dict(path=agginfo_fpath, type='file', staged=True))

    if objs2add:
        # they are added standard way, depending on the repo type
        ds.repo.add([op.join(agg_base_path, p) for p in objs2add])
        # queue for save, and mark as staged
        to_save.extend(
            [dict(path=op.join(agg_base_path, p), type='file', staged=True)
             for p in objs2add])
    # write aggregate info file
    if not ds_agginfos:
        return

    _store_agginfo_db(ds, ds_agginfos)
    ds.repo.add(agginfo_fpath, git=True)
    # queue for save, and mark as staged
    to_save.append(
        dict(path=agginfo_fpath, type='file', staged=True))

    # FIXME look for empty object dirs and remove them


def _store_agginfo_db(ds, db):
    # base path in which aggregate.json and objects is located
    agginfo_path, agg_base_path = get_ds_aggregate_db_locations(
        ds, warn_absent=False)
    # make DB paths on disk always relative
    json_py.dump(
        {
            op.relpath(p, start=ds.path):
            {k: op.relpath(v, start=agg_base_path) if k in location_keys else v
             for k, v in props.items()}
            for p, props in db.items()
        },
        agginfo_path
    )


@build_doc
class AggregateMetaData(Interface):
    """Aggregate metadata of one or more datasets for later query.

    Metadata aggregation refers to a procedure that extracts metadata present
    in a dataset into a portable representation that is stored a single
    standardized format. Moreover, metadata aggregation can also extract
    metadata in this format from one dataset and store it in another
    (super)dataset. Based on such collections of aggregated metadata it is
    possible to discover particular datasets and specific parts of their
    content, without having to obtain the target datasets first (see the
    DataLad 'search' command).

    To enable aggregation of metadata that are contained in files of a dataset,
    one has to enable one or more metadata extractor for a dataset. DataLad
    supports a number of common metadata standards, such as the Exchangeable
    Image File Format (EXIF), Adobe's Extensible Metadata Platform (XMP), and
    various audio file metadata systems like ID3. DataLad extension packages
    can provide metadata data extractors for additional metadata sources. For
    example, the neuroimaging extension provides extractors for scientific
    (meta)data standards like BIDS, DICOM, and NIfTI1.  Some metadata
    extractors depend on particular 3rd-party software. The list of metadata
    extractors available to a particular DataLad installation is reported by
    the 'wtf' command ('datalad wtf').

    Enabling a metadata extractor for a dataset is done by adding its name to the
    'datalad.metadata.nativetype' configuration variable -- typically in the
    dataset's configuration file (.datalad/config), e.g.::

      [datalad "metadata"]
        nativetype = exif
        nativetype = xmp

    If an enabled metadata extractor is not available in a particular DataLad
    installation, metadata extraction will not succeed in order to avoid
    inconsistent aggregation results.

    Enabling multiple extractors is supported. In this case, metadata are
    extracted by each extractor individually, and stored alongside each other.
    Metadata aggregation will also extract DataLad's own metadata (extractors
    'datalad_core', and 'annex').

    Metadata aggregation can be performed recursively, in order to aggregate all
    metadata across all subdatasets, for example, to be able to search across
    any content in any dataset of a collection. Aggregation can also be performed
    for subdatasets that are not available locally. In this case, pre-aggregated
    metadata from the closest available superdataset will be considered instead.

    Depending on the versatility of the present metadata and the number of dataset
    or files, aggregated metadata can grow prohibitively large. A number of
    configuration switches are provided to mitigate such issues.

    datalad.metadata.aggregate-content-<extractor-name>
      If set to false, content metadata aggregation will not be performed for
      the named metadata extractor (a potential underscore '_' in the extractor name must
      be replaced by a dash '-'). This can substantially reduce the runtime for
      metadata extraction, and also reduce the size of the generated metadata
      aggregate. Note, however, that some extractors may not produce any metadata
      when this is disabled, because their metadata might come from individual
      file headers only. 'datalad.metadata.store-aggregate-content' might be
      a more appropriate setting in such cases.

    datalad.metadata.aggregate-ignore-fields
      Any metadata key matching any regular expression in this configuration setting
      is removed prior to generating the dataset-level metadata summary (keys
      and their unique values across all dataset content), and from the dataset
      metadata itself. This switch can also be used to filter out sensitive
      information prior aggregation.

    datalad.metadata.generate-unique-<extractor-name>
      If set to false, DataLad will not auto-generate a summary of unique content
      metadata values for a particular extractor as part of the dataset-global metadata
      (a potential underscore '_' in the extractor name must be replaced by a dash '-').
      This can be useful if such a summary is bloated due to minor uninformative (e.g.
      numerical) differences, or when a particular extractor already provides a
      carefully designed content metadata summary.

    datalad.metadata.maxfieldsize
      Any metadata value that exceeds the size threshold given by this configuration
      setting (in bytes/characters) is removed.

    datalad.metadata.store-aggregate-content
      If set, extracted content metadata are still used to generate a dataset-level
      summary of present metadata (all keys and their unique values across all
      files in a dataset are determined and stored as part of the dataset-level
      metadata aggregate, see datalad.metadata.generate-unique-<extractor-name>),
      but metadata on individual files are not stored.
      This switch can be used to avoid prohibitively large metadata files. Discovery
      of datasets containing content matching particular metadata properties will
      still be possible, but such datasets would have to be obtained first in order
      to discover which particular files in them match these properties.
    """
    _params_ = dict(
        dataset=Parameter(
            args=("-d", "--dataset"),
            doc="""topmost dataset metadata will be aggregated into. All dataset
            between this dataset and any given path will receive updated
            aggregated metadata from all given paths.""",
            constraints=EnsureDataset() | EnsureNone()),
        path=Parameter(
            args=("path",),
            metavar="PATH",
            doc="""path to datasets that shall be aggregated.
            When a given path is pointing into a dataset, the metadata of the
            containing dataset will be aggregated.  If no paths given, current
            dataset metadata is aggregated.""",
            nargs="*",
            constraints=EnsureStr() | EnsureNone()),
        recursive=recursion_flag,
        recursion_limit=recursion_limit,
        update_mode=Parameter(
            args=('--update-mode',),
            constraints=EnsureChoice('all', 'target'),
            doc="""which datasets to update with newly aggregated metadata:
            all datasets from any leaf dataset to the top-level target dataset
            including all intermediate datasets (all), or just the top-level
            target dataset (target)."""),
        incremental=Parameter(
            args=('--incremental',),
            action='store_true',
            doc="""If set, all information on metadata records of subdatasets
            that have not been (re-)aggregated in this run will be kept unchanged.
            This is useful when (re-)aggregation only a subset of a dataset hierarchy,
            for example, because not all subdatasets are locally available."""),
        force_extraction=Parameter(
            args=('--force-extraction',),
            action='store_true',
            doc="""If set, all enabled extractors will be engaged regardless of
            whether change detection indicates that metadata has already been
            extracted for a given dataset state."""),
        save=nosave_opt,
    )

    @staticmethod
    @datasetmethod(name='aggregate_metadata')
    @eval_results
    def __call__(
            path=None,
            dataset=None,
            recursive=False,
            recursion_limit=None,
            update_mode='target',
            incremental=False,
            force_extraction=False,
            save=True):
        refds_path = Interface.get_refds_path(dataset)

        # it really doesn't work without a dataset
        ds = require_dataset(
            dataset, check_installed=True, purpose='metadata aggregation')
        path = ensure_list(path)
        if not path:
            # then current/reference dataset is "aggregated"
            # We should not add ds.path always since then --recursive would
            # also recurse current even if paths are given
            path.append(ds.path)

        agginfo_db_location, agg_base_path = get_ds_aggregate_db_locations(
            ds,
            # do not warn here, next call triggers the same warning
            warn_absent=False)
        agginfo_db = load_ds_aggregate_db(ds, abspath=True)

        to_save = []
        to_aggregate = set()
        paths_by_ds, errors = get_paths_by_ds(
            require_dataset(dataset),
            dataset,
            paths=ensure_list(path),
            subdsroot_mode='super')
        for ap in _minimal_annotate_paths(
                paths_by_ds,
                errors,
                action='aggregate_metadata',
                recursive=recursive,
                recursion_limit=recursion_limit):
            if ap.get('status', None):
                # this is done
                yield ap
                continue
            ap_type = ap.get('type', None)
            ap_state = ap.get('state', None)
            assert('parentds' in ap or ap_type == 'dataset')
            if ap_type == 'dataset' and ap_state != 'absent':
                # a present dataset, we can take directly from it
                aggsrc = ap['path']
                lgr.info('Aggregate metadata for dataset %s', aggsrc)
            else:
                # everything else needs to come from the parent
                aggsrc = ap['parentds']
                if ap_state == 'absent':
                    lgr.info(
                        'Attempt to use pre-aggregate metadata for absent %s from dataset at %s',
                        ap['path'],
                        aggsrc)
                else:
                    lgr.info(
                        'Aggregate metadata for %s from dataset at %s',
                        ap['path'],
                        aggsrc)

            to_aggregate.add(aggsrc)

            if ap_state == 'absent':
                # key thought: recursive is done by path annotation, hence
                # once we hit an absent dataset, we are 100% certain that
                # there is nothing to recurse into on the file system
                # hence we only have to look into the aggregated metadata
                # of the last available dataset in the dataset tree edge
                #
                # if there is nothing at this path, we need to look into the
                # parentds and check if we know anything about this path
                # if we do, we need to grab all the info and objects
                # if not, we need to error
                res = _get_dsinfo_from_aggmetadata(
                    aggsrc, ap['path'], recursive, agginfo_db)
                if not isinstance(res, list):
                    yield get_status_dict(
                        status='impossible',
                        message=res,
                        action='aggregate_metadata',
                        path=ap['path'],
                        logger=lgr)
                    continue
                # cue for aggregation
                to_aggregate.update(res)
            else:
                # actually aggregate metadata for this dataset, immediately place
                # generated objects into the aggregated or reference dataset,
                # and put info into DB to get the distributed to all datasets
                # that need to be updated
                errored = _dump_extracted_metadata(
                    ds,
                    Dataset(aggsrc),
                    agginfo_db,
                    to_save,
                    force_extraction,
                    agg_base_path)
                if errored:
                    yield get_status_dict(
                        status='error',
                        message='Metadata extraction failed (see previous error message, set datalad.runtime.raiseonerror=yes to fail immediately)',
                        action='aggregate_metadata',
                        path=aggsrc,
                        logger=lgr)

        # at this point we have dumped all aggregated metadata into object files
        # somewhere, we know what needs saving, but having saved anything, and
        # we know about the states of all aggregated dataset in the DB
        # what remains to do is to update all dataset, so they have there own copy
        # of aggregated metadata and update their respective aggregate.json with
        # info on what states we just aggregated from

        # first, let's figure out what dataset need updating at all
        # get adjencency info of the dataset tree spanning the base to all leaf dataset
        # associated with the path arguments
        if update_mode == 'all':
            ds_adj = {}
            discover_dataset_trace_to_targets(
                ds.path, to_aggregate, [], ds_adj,
                # we know that to_aggregate only lists datasets, existing and
                # absent ones -- we want to aggregate all of them, either from
                # just extracted metadata, or from previously aggregated metadata
                # of the closest superdataset
                includeds=to_aggregate)
            # TODO we need to work in the info about dataset that we only got from
            # aggregated metadata, that had no trace on the file system in here!!
            subtrees = _adj2subtrees(ds.path, ds_adj, to_aggregate)
        elif update_mode == 'target':
            subtrees = {ds.path: list(agginfo_db.keys())}
        else:
            raise ValueError(
                "unknown `update_mode` '%s' for metadata aggregation", update_mode)

        # go over datasets in bottom-up fashion
        for parentds_path in sorted(subtrees, reverse=True):
            lgr.info('Update aggregate metadata in dataset at: %s', parentds_path)

            _update_ds_agginfo(
                ds.path,
                parentds_path,
                subtrees[parentds_path],
                incremental,
                agginfo_db,
                to_save)
            # update complete
            res = get_status_dict(
                status='ok',
                action='aggregate_metadata',
                path=parentds_path,
                type='dataset',
                logger=lgr)
            res.update(agginfo_db.get(parentds_path, {}))
            yield res
        #
        # save potential modifications to dataset global metadata
        #
        if not to_save:
            return
        lgr.info('Attempting to save %i files/datasets', len(to_save))
        for res in Save.__call__(
                # save does not need any pre-annotated path hints
                path=[r['path'] for r in to_save],
                dataset=refds_path,
                message='[DATALAD] Dataset aggregate metadata update',
                return_type='generator',
                result_xfm=None,
                result_filter=None,
                on_failure='ignore'):
            yield res<|MERGE_RESOLUTION|>--- conflicted
+++ resolved
@@ -26,12 +26,7 @@
     DATASET_CONFIG_FILE,
     DATASET_METADATA_FILE,
 )
-<<<<<<< HEAD
-from datalad.dochelpers import exc_str
 from datalad.interface.annotate_paths import _minimal_annotate_paths
-=======
-from datalad.interface.annotate_paths import AnnotatePaths
->>>>>>> 5bbe9d1c
 from datalad.interface.base import Interface
 from datalad.interface.utils import (
     eval_results,
