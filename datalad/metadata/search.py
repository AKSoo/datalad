--- conflicted
+++ resolved
@@ -162,14 +162,10 @@
                              "meta-dataset under %r?"
                              % LOCAL_CENTRAL_PATH):
                     from datalad.api import install
-<<<<<<< HEAD
                     central_ds = install('///', path=LOCAL_CENTRAL_PATH)
-=======
-                    central_ds = install(LOCAL_CENTRAL_PATH, source='///')
                     ui.message(
                         "You can in future refer to that dataset using -d///"
                     )
->>>>>>> c22fd86b
                 else:
                     reraise(*exc_info)
 
