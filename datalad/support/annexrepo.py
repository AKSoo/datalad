--- conflicted
+++ resolved
@@ -459,7 +459,6 @@
         files : list of dict
         """
         options = options[:] if options else []
-<<<<<<< HEAD
 
         # analyze provided files to decide which actually are needed to be
         # fetched
@@ -518,8 +517,7 @@
             options = ['--json-progress'] + options
         if jobs:
             options = ['-J%d' % jobs] + options
-=======
->>>>>>> 81c66baf
+
 
         # Note: Currently swallowing logs, due to the workaround to report files
         # not found, but don't fail and report about other files and use JSON,
