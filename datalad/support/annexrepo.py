--- conflicted
+++ resolved
@@ -424,13 +424,8 @@
 
         self._run_annex_command('enableremote', annex_options=[name])
 
-<<<<<<< HEAD
-    @normalize_paths
-    def annex_addurl_to_file(self, file, url, options=[], backend=None):
-=======
     @normalize_path
-    def annex_addurl_to_file(self, file_, url, options=[]):
->>>>>>> ac307f84
+    def annex_addurl_to_file(self, file_, url, options=[], backend=None):
         """Add file from url to the annex.
 
         Downloads `file` from `url` and add it to the annex.
@@ -440,10 +435,6 @@
         Parameters:
         -----------
         file_: str
-            technically it's a list, but conversion is done by the decorator
-            and only a single string will work here.
-            TODO: figure out, how to document this behaviour
-                  properly everywhere
 
         url: str
 
@@ -538,11 +529,10 @@
         json_objects = [json.loads(line)
                         for line in out.split(linesep) if line.startswith('{')]
 
-<<<<<<< HEAD
-        return {
-            item.get('file'):
-                [remote.get('description') for remote in item.get('whereis')]
-                for item in json_objects if item.get('success')}
+        return [
+            [remote.get('description') for remote in item.get('whereis')]
+            if item.get('success') else []
+            for item in json_objects]
 
     @normalize_paths
     def migrate_backend(self, files, backend=None):
@@ -576,21 +566,13 @@
 
         Parameters:
         -----------
-        files: list
+        files: list of str
 
         Returns:
         --------
-        {str: str}
-            dictionary with the entries of `files` as keys and a str
-            to indicate the used backend for this file.
-        """
-        # TODO: When PR #120 is merged, adapt return format to be more
-        # consistent.
-
-        return {f: self.get_file_key(f).split('-')[0] for f in files}
-=======
-        return [
-            [remote.get('description') for remote in item.get('whereis')]
-            if item.get('success') else []
-            for item in json_objects]
->>>>>>> ac307f84
+        list of str
+            Per each file in input list indicates the used backend by a str
+            like "SHA256E" or "MD5".
+        """
+
+        return [self.get_file_key(f).split('-')[0] for f in files]