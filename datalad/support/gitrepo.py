# emacs: -*- mode: python; py-indent-offset: 4; tab-width: 4; indent-tabs-mode: nil -*-
# ex: set sts=4 ts=4 sw=4 noet:
# ## ### ### ### ### ### ### ### ### ### ### ### ### ### ### ### ### ### ### ##
#
#   See COPYING file distributed along with the datalad package for the
#   copyright and license terms.
#
# ## ### ### ### ### ### ### ### ### ### ### ### ### ### ### ### ### ### ### ##
"""Interface to Git via GitPython

For further information on GitPython see http://gitpython.readthedocs.org/

"""

import logging
import shlex
from os import linesep
from os.path import join as opj
from os.path import exists
from os.path import normpath
from os.path import isabs
from os.path import commonprefix
from os.path import relpath
from os.path import realpath
from os.path import abspath
from os.path import dirname
from os.path import basename
from os.path import curdir
from os.path import pardir
from os.path import sep

from six import string_types
from functools import wraps
import git as gitpy
from git.exc import GitCommandError
from git.exc import NoSuchPathError
from git.exc import InvalidGitRepositoryError
from git.objects.blob import Blob

from datalad import ssh_manager
from datalad.cmd import Runner, GitRunner
from datalad.dochelpers import exc_str
from datalad.utils import optional_args
from datalad.utils import on_windows
from datalad.utils import getpwd
from datalad.utils import swallow_logs
from datalad.utils import updated

# imports from same module:
from .external_versions import external_versions
from .exceptions import CommandError
from .exceptions import FileNotInRepositoryError
from .network import is_ssh

# shortcuts
_curdirsep = curdir + sep
_pardirsep = pardir + sep


lgr = logging.getLogger('datalad.gitrepo')

# Override default GitPython's DB backend to talk directly to git so it doesn't
# interfere with possible operations performed by gc/repack
default_git_odbt = gitpy.GitCmdObjectDB

# TODO: Figure out how GIT_PYTHON_TRACE ('full') is supposed to be used.
# Didn't work as expected on a first try. Probably there is a neatier way to
# log Exceptions from git commands.


@optional_args
def kwargs_to_options(func, split_single_char_options=True,
                      target_kw='options'):
    """Decorator to provide convenient way to pass options to command calls.

    Parameters
    ----------
    func: Callable
        function to decorate
    split_single_char_options: bool
        whether or not to split key and value of single char keyword arguments
        into two subsequent entries of the list
    target_kw: str
        keyword argument to pass the generated list of cmdline arguments to

    Returns
    -------
    Callable
    """

    # TODO: don't overwrite options, but join

    @wraps(func)
    def newfunc(self, *args, **kwargs):
        t_kwargs = dict()
        t_kwargs[target_kw] = \
            gitpy.Git().transform_kwargs(
                        split_single_char_options=split_single_char_options,
                        **kwargs)
        return func(self, *args, **t_kwargs)
    return newfunc


def to_options(**kwargs):
    """Transform keyword arguments into a list of cmdline options

    Parameters
    ----------
    split_single_char_options: bool

    kwargs:

    Returns
    -------
    list
    """
    # TODO: borrow_docs!

    return gitpy.Git().transform_kwargs(**kwargs)


def _normalize_path(base_dir, path):
    """Helper to check paths passed to methods of this class.

    Checks whether `path` is beneath `base_dir` and normalizes it.
    Additionally paths are converted into relative paths with respect to
    `base_dir`, considering PWD in case of relative paths. This
    is intended to be used in repository classes, which means that
    `base_dir` usually will be the repository's base directory.

    Parameters
    ----------
    path: str
        path to be normalized
    base_dir: str
        directory to serve as base to normalized, relative paths

    Returns
    -------
    str:
        path, that is a relative path with respect to `base_dir`
    """
    if not path:
        return path

    base_dir = realpath(base_dir)
    # path = normpath(path)
    # Note: disabled normpath, because it may break paths containing symlinks;
    # But we don't want to realpath relative paths, in case cwd isn't the
    # correct base.

    if isabs(path):
        # path might already be a symlink pointing to annex etc,
        # so realpath only its directory, to get "inline" with
        # realpath(base_dir) above
        path = opj(realpath(dirname(path)), basename(path))
    # Executive decision was made to not do this kind of magic!
    #
    # elif commonprefix([realpath(getpwd()), base_dir]) == base_dir:
    #     # If we are inside repository, rebuilt relative paths.
    #     path = opj(realpath(getpwd()), path)
    #
    # BUT with relative curdir/pardir start it would assume relative to curdir
    #
    elif path.startswith(_curdirsep) or path.startswith(_pardirsep):
         path = normpath(opj(realpath(getpwd()), path))
    else:
        # We were called from outside the repo. Therefore relative paths
        # are interpreted as being relative to self.path already.
        return path

    if commonprefix([path, base_dir]) != base_dir:
        raise FileNotInRepositoryError(msg="Path outside repository: %s"
                                           % path, filename=path)

    return relpath(path, start=base_dir)


@optional_args
def normalize_path(func):
    """Decorator to provide unified path conversion for a single file

    Unlike normalize_paths, intended to be used for functions dealing with a
    single filename at a time

    Note
    ----
    This is intended to be used within the repository classes and therefore
    returns a class method!

    The decorated function is expected to take a path at
    first positional argument (after 'self'). Additionally the class `func`
    is a member of, is expected to have an attribute 'path'.
    """

    @wraps(func)
    def newfunc(self, file_, *args, **kwargs):
        file_new = _normalize_path(self.path, file_)
        return func(self, file_new, *args, **kwargs)

    return newfunc


@optional_args
def normalize_paths(func, match_return_type=True, map_filenames_back=False,
                    serialize=False):
    """Decorator to provide unified path conversions.

    Note
    ----
    This is intended to be used within the repository classes and therefore
    returns a class method!

    The decorated function is expected to take a path or a list of paths at
    first positional argument (after 'self'). Additionally the class `func`
    is a member of, is expected to have an attribute 'path'.

    Accepts either a list of paths or a single path in a str. Passes a list
    to decorated function either way, but would return based on the value of
    match_return_type and possibly input argument.

    If a call to the wrapped function includes normalize_path and it is False
    no normalization happens for that function call (used for calls to wrapped
    functions within wrapped functions, while possible CWD is within a
    repository)

    Parameters
    ----------
    match_return_type : bool, optional
      If True, and a single string was passed in, it would return the first
      element of the output (after verifying that it is a list of length 1).
      It makes easier to work with single files input.
    map_filenames_back : bool, optional
      If True and returned value is a dictionary, it assumes to carry entries
      one per file, and then filenames are mapped back to as provided from the
      normalized (from the root of the repo) paths
    serialize : bool, optional
      Loop through files giving only a single one to the function one at a time.
      This allows to simplify implementation and interface to annex commands
      which do not take multiple args in the same call (e.g. checkpresentkey)
    """

    @wraps(func)
    def newfunc(self, files, *args, **kwargs):

        normalize = _normalize_path if kwargs.pop('normalize_paths', True) \
            else lambda rpath, filepath: filepath

        if files:
            if isinstance(files, string_types) or not files:
                files_new = [normalize(self.path, files)]
                single_file = True
            elif isinstance(files, list):
                files_new = [normalize(self.path, path) for path in files]
                single_file = False
            else:
                raise ValueError("_files_decorator: Don't know how to handle "
                                 "instance of %s." % type(files))
        else:
            single_file = None
            files_new = []

        if map_filenames_back:
            def remap_filenames(out):
                """Helper to map files back to non-normalized paths"""
                if isinstance(out, dict):
                    assert(len(out) == len(files_new))
                    files_ = [files] if single_file else files
                    mapped = out.__class__()
                    for fin, fout in zip(files_, files_new):
                        mapped[fin] = out[fout]
                    return mapped
                else:
                    return out
        else:
            remap_filenames = lambda x: x

        if serialize: # and not single_file:
            result = [
                func(self, f, *args, **kwargs)
                for f in files_new
            ]
        else:
            result = func(self, files_new, *args, **kwargs)

        if single_file is None:
            # no files were provided, nothing we can do really
            return result
        elif (result is None) or not match_return_type or not single_file:
            # If function doesn't return anything or no denormalization
            # was requested or it was not a single file
            return remap_filenames(result)
        elif single_file:
            if len(result) != 1:
                # Magic doesn't apply
                return remap_filenames(result)
            elif isinstance(result, (list, tuple)):
                return result[0]
            elif isinstance(result, dict) and tuple(result)[0] == files_new[0]:
                # assume that returned dictionary has files as keys.
                return tuple(result.values())[0]
            else:
                # no magic can apply
                return remap_filenames(result)
        else:
            return RuntimeError("should have not got here... check logic")

    return newfunc


def _remove_empty_items(list_):
    """Remove empty entries from list

    This is needed, since some functions of GitPython may convert
    an empty entry to '.', when used with a list of paths.

    Parameter:
    ----------
    list_: list of str

    Returns
    -------
    list of str
    """
    if not isinstance(list_, list):
        lgr.warning(
            "_remove_empty_items() called with non-list type: %s" % type(list_))
        return list_
    return [file_ for file_ in list_ if file_]


def Repo(*args, **kwargs):
    """Factory method around gitpy.Repo to consistently initiate with different
    backend
    """
    # TODO: This probably doesn't work as intended (or at least not as
    #       consistently as intended). gitpy.Repo could be instantiated by
    #       classmethods Repo.init or Repo.clone_from. In these cases 'odbt'
    #       would be needed as a paramter to these methods instead of the
    #       constructor.
    if 'odbt' not in kwargs:
        kwargs['odbt'] = default_git_odbt
    return gitpy.Repo(*args, **kwargs)


def split_remote_branch(branch):
    """Splits a remote branch's name into the name of the remote and the name
    of the branch.

    Parameters
    ----------
    branch: str
      the remote branch's name to split

    Returns
    -------
    list of str
    """
    assert '/' in branch, \
        "remote branch %s must have had a /" % branch
    assert not branch.endswith('/'), \
        "branch name with trailing / is invalid. (%s)" % branch
    return branch.split('/', 1)


class GitRepo(object):
    """Representation of a git repository

    Not sure if needed yet, since there is GitPython. By now, wrap it to have
    control. Convention: method's names starting with 'git_' to not be
    overridden accidentally by AnnexRepo.

    """
    __slots__ = ['path', 'repo', 'cmd_call_wrapper']

    # Disable automatic garbage and autopacking
    _GIT_COMMON_OPTIONS = ['-c', 'receive.autogc=0', '-c', 'gc.auto=0']
    # actually no need with default GitPython db backend not in memory
    # default_git_odbt but still allows for faster testing etc.
    # May be eventually we would make it switchable _GIT_COMMON_OPTIONS = []

    def __init__(self, path, url=None, runner=None, create=True,
                 git_opts=None, **kwargs):
        """Creates representation of git repository at `path`.

        If `url` is given, a clone is created at `path`.
        Can also be used to create a git repository at `path`.

        Parameters
        ----------
        path: str
          path to the git repository; In case it's not an absolute path,
          it's relative to PWD
        url: str
          url to the to-be-cloned repository. Requires a valid git url
          according to:
          http://www.kernel.org/pub/software/scm/git/docs/git-clone.html#URLS .
        create: bool
          if true, creates a git repository at `path` if there is none. Also
          creates `path`, if it doesn't exist.
          If set to false, an exception is raised in case `path` doesn't exist
          or doesn't contain a git repository.
        kwargs:
          keyword arguments serving as additional options to the git-init
          command. Therefore, it makes sense only if called with `create`.

          Generally, this way of passing options to the git executable is
          (or will be) used a lot in this class. It's a transformation of
          python-style keyword arguments (or a `dict`) to command line arguments,
          provided by GitPython.

          A single character keyword will be prefixed by '-', multiple characters
          by '--'. An underscore in the keyword becomes a dash. The value of the
          keyword argument is used as the value for the corresponding command
          line argument. Assigning a boolean creates a flag.

          Examples:
          no_commit=True => --no-commit
          C='/my/path'   => -C /my/path

        """

        if git_opts:
            lgr.warning("TODO: options passed to git are currently ignored.\n"
                        "options received: %s" % git_opts)

        self.path = abspath(normpath(path))
        self.cmd_call_wrapper = runner or GitRunner(cwd=self.path)
        # TODO: Concept of when to set to "dry".
        #       Includes: What to do in gitrepo class?
        #       Now: setting "dry" means to give a dry-runner to constructor.
        #       => Do it similar in gitrepo/dataset.
        #       Still we need a concept of when to set it and whether this
        #       should be a single instance collecting everything or more
        #       fine grained.

        # TODO: somehow do more extensive checks that url and path don't point
        #       to the same location
        if url is not None and not (url == path):
            # TODO: What to do, in case url is given, but path exists already?
            # Just rely on whatever clone_from() does, independently on value
            # of create argument?
            try:
                lgr.debug("Git clone from {0} to {1}".format(url, path))
                self.cmd_call_wrapper(gitpy.Repo.clone_from, url, path,
                                      odbt=default_git_odbt)
                lgr.debug("Git clone completed")
                # TODO: more arguments possible: ObjectDB etc.
            except GitCommandError as e:
                # log here but let caller decide what to do
                lgr.error(str(e))
                raise
            except ValueError as e:
                if gitpy.__version__ == '1.0.2' and \
                   "I/O operation on closed file" in str(e):
                    # bug https://github.com/gitpython-developers/GitPython/issues/383
                    raise GitCommandError(
                        "clone has failed, telling ya",
                        999,  # good number
                        stdout="%s already exists" if exists(path) else "")
                raise  # reraise original

        if create and not GitRepo.is_valid_repo(path):
            try:
                lgr.debug("Initialize empty Git repository at {0}".format(path))
                self.repo = self.cmd_call_wrapper(gitpy.Repo.init, path,
                                                  mkdir=True,
                                                  odbt=default_git_odbt,
                                                  **kwargs)
            except GitCommandError as e:
                lgr.error(exc_str(e))
                raise
        else:
            try:
                self.repo = self.cmd_call_wrapper(Repo, path)
                lgr.debug("Using existing Git repository at {0}".format(path))
            except (GitCommandError,
                    NoSuchPathError,
                    InvalidGitRepositoryError) as e:
                lgr.error("%s: %s" % (type(e), str(e)))
                raise

    def __repr__(self):
        return "<GitRepo path=%s (%s)>" % (self.path, type(self))

    def __eq__(self, obj):
        """Decides whether or not two instances of this class are equal.

        This is done by comparing the base repository path.
        """
        return self.path == obj.path

    @classmethod
    def is_valid_repo(cls, path):
        """Returns if a given path points to a git repository"""
        return exists(opj(path, '.git', 'objects'))

    def is_with_annex(self, only_remote=False):
        """Return True if GitRepo (assumed) at the path has remotes with git-annex branch

        Parameters
        ----------
        only_remote: bool, optional
            Check only remote (no local branches) for having git-annex branch
        """
        return any((b.endswith('/git-annex') for b in self.get_remote_branches())) or \
            ((not only_remote) and any((b == 'git-annex' for b in self.get_branches())))

    @classmethod
    def get_toppath(cls, path):
        """Return top-level of a repository given the path.

        If path has symlinks -- they get resolved.

        Return None if no parent directory contains a git repository.
        """
        try:
            with swallow_logs():
                toppath, err = Runner().run(
                    ["git", "rev-parse", "--show-toplevel"],
                    cwd=path,
                    log_stdout=True, log_stderr=True,
                    expect_fail=True, expect_stderr=True)
                return toppath.rstrip('\n\r')
        except CommandError:
            return None
        except OSError:
            return GitRepo.get_toppath(dirname(path))

    # classmethod so behavior could be tuned in derived classes
    @classmethod
    def _get_added_files_commit_msg(cls, files):
        if not files:
            return "No files were added"
        msg = "Added %d file" % len(files)
        if len(files) > 1:
            msg += "s"
        return msg + '\n\nFiles:\n' + '\n'.join(files)

    @normalize_paths
<<<<<<< HEAD
    def add(self, files, commit=False, msg=None, git=True, _datalad_msg=False):
=======
    def add(self, files, commit=False, msg=None, git=True, git_options=None):
>>>>>>> 82df4b4b
        """Adds file(s) to the repository.

        Parameters
        ----------
        files: list
            list of paths to add
        commit: bool
          whether or not to directly commit
        msg: str
          commit message in case `commit=True`. A default message, containing
          the list of files that were added, is created by default.
        git: bool
          somewhat ugly construction to be compatible with AnnexRepo.add();
          has to be always true.
        """

        if git_options:
            lgr.warning("git_options not yet implemented. Ignored.")

        # needs to be True - see docstring:
        assert(git)

        files = _remove_empty_items(files)
        if files:
            try:

                self._git_custom_command(files, ['git', 'add'])

                # Note: as opposed to git cmdline, force is True by default in
                #       gitpython, which would lead to add things, that are
                #       ignored or excluded otherwise
                # 2. Note: There is an issue with globbing (like adding '.'),
                #       which apparently doesn't care for 'force' and therefore
                #       adds '.git/...'. May be it's expanded at the wrong
                #       point in time or sth. like that.
                # For now, use direct call to git add.
                #self.cmd_call_wrapper(self.repo.index.add, files, write=True,
                #                      force=False)
                # TODO: May be make use of 'fprogress'-option to indicate
                # progress
                # But then, we don't have it for git-annex add, anyway.
                #
                # TODO: Is write=True a reasonable way to do it?
                # May be should not write until success of operation is
                # confirmed?
                # What's best in case of a list of files?
            except OSError as e:
                lgr.error("add: %s" % e)
                raise

        else:
            lgr.warning("add was called with empty file list.")

        if commit:
            if msg is None:
                msg = self._get_added_files_commit_msg(files)
            self.commit(msg=msg, _datalad_msg=_datalad_msg)

        # Make sure return value from GitRepo is consistent with AnnexRepo
        # currently simulating similar return value, assuming success
        # for all files:
        # TODO: Make return values consistent across both *Repo classes!
        return [{u'file': f, u'success': True} for f in files]

    @normalize_paths(match_return_type=False)
    def remove(self, files, **kwargs):
        """Remove files.

        Parameters
        ----------
        files: str
          list of paths to remove
        kwargs:
          see `__init__`

        Returns
        -------
        [str]
          list of successfully removed files.
        """

        files = _remove_empty_items(files)

        # todo: we are able to remove objects, not necessarily specified by a
        #       path (see below). We may want to make this available at some
        #       point.
        # Multiple types of items are supported which may be be freely mixed.
        #
        #     - path string
        #         Remove the given path at all stages. If it is a directory, you must
        #         specify the r=True keyword argument to remove all file entries
        #         below it. If absolute paths are given, they will be converted
        #         to a path relative to the git repository directory containing
        #         the working tree
        #
        #         The path string may include globs, such as *.c.
        #
        #     - Blob Object
        #         Only the path portion is used in this case.
        #
        #     - BaseIndexEntry or compatible type
        #         The only relevant information here Yis the path. The stage is ignored.

        return self.repo.index.remove(files, working_tree=True, **kwargs)

    def precommit(self):
        """Perform pre-commit maintenance tasks
        """
        # flush possibly cached in GitPython changes to index:
        self.repo.index.write()

    @staticmethod
    def _get_prefixed_commit_msg(msg):
        DATALAD_PREFIX = "[DATALAD]"
        return DATALAD_PREFIX if not msg else "%s %s" % (DATALAD_PREFIX, msg)

    def commit(self, msg=None, options=None, _datalad_msg=False):
        """Commit changes to git.

        Parameters
        ----------
        msg: str
          commit-message
        options: list of str
          cmdline options for git-commit
        _datalad_msg: bool, optional
          To signal that commit is automated commit by datalad, so
          it would carry the [DATALAD] prefix
        """

        if _datalad_msg:
            msg = self._get_prefixed_commit_msg(msg)

        if not msg:
            if options:
                if "--allow-empty-message" not in options:
                        options.append("--allow-empty-message")
                else:
                    options = ["--allow-empty-message"]

        self.precommit()
        if options:
            # we can't pass all possible options to gitpython's implementation
            # of commit. Therefore we need a direct call to git:
            cmd = ['git', 'commit'] + (["-m", msg if msg else ""]) + options
            lgr.debug("Committing via direct call of git: %s" % cmd)
            self._git_custom_command([], cmd)
        else:
            lgr.debug("Committing with msg=%r" % msg)
            self.cmd_call_wrapper(self.repo.index.commit, msg)

    def get_indexed_files(self):
        """Get a list of files in git's index

        Returns
        -------
        list
            list of paths rooting in git's base dir
        """

        return [x[0] for x in self.cmd_call_wrapper(
            self.repo.index.entries.keys)]

    def get_hexsha(self, branch=None):
        """Return a hexsha for a given branch name. If None - of current branch

        Parameters
        ----------
        branch: str, optional
        """
        # TODO: support not only a branch but any treeish
        #       Note: repo.tree(treeish).hexsha
        if branch is None:
            return self.repo.active_branch.object.hexsha
        for b in self.repo.branches:
            if b.name == branch:
                return b.object.hexsha
        raise ValueError("Unknown branch %s" % branch)

    def get_merge_base(self, treeishes):
        """Get a merge base hexsha

        Parameters
        ----------
        treeishes: str or list of str
          List of treeishes (branches, hexshas, etc) to determine the merge
          base of. If a single value provided, returns merge_base with the
          current branch.

        Returns
        -------
        str or None
          If no merge-base for given commits, or specified treeish doesn't
          exist, None returned
        """
        if isinstance(treeishes, string_types):
            treeishes = [treeishes]
        if not treeishes:
            raise ValueError("Provide at least a single value")
        elif len(treeishes) == 1:
            treeishes = treeishes + [self.get_active_branch()]

        try:
            bases = self.repo.merge_base(*treeishes)
        except GitCommandError as exc:
            if "fatal: Not a valid object name" in str(exc):
                return None
            raise

        if not bases:
            return None
        assert(len(bases) == 1)  # we do not do 'all' yet
        return bases[0].hexsha

    def get_active_branch(self):

        return self.repo.active_branch.name

    def get_branches(self):
        """Get all branches of the repo.

        Returns
        -------
        [str]
            Names of all branches of this repository.
        """

        return [branch.name for branch in self.repo.branches]

    def get_remote_branches(self):
        """Get all branches of all remotes of the repo.

        Returns
        -----------
        [str]
            Names of all remote branches.
        """
        # TODO: Reconsider melting with get_branches()

        # TODO: treat entries like this: origin/HEAD -> origin/master'
        # currently this is done in collection

        # For some reason, this is three times faster than the version below:
        remote_branches = list()
        for remote in self.repo.remotes:
            try:
                for ref in remote.refs:
                    remote_branches.append(ref.name)
            except AssertionError as e:
                if str(e).endswith("did not have any references"):
                    # this will happen with git annex special remotes
                    pass
                else:
                    raise e
        return remote_branches
        # return [branch.strip() for branch in
        #         self.repo.git.branch(r=True).splitlines()]

    def get_remotes(self):
        return [remote.name for remote in self.repo.remotes]

    def get_files(self, branch=None):
        """Get a list of files in git.

        Lists the files in the (remote) branch.

        Parameters
        ----------
        branch: str
          Name of the branch to query. Default: active branch.

        Returns
        -------
        [str]
          list of files.
        """
        # TODO: RF codes base and melt get_indexed_files() in

        if branch is None:
            # active branch can be queried way faster:
            return self.get_indexed_files()
        else:
            return [item.path for item in self.repo.tree(branch).traverse()
                    if isinstance(item, Blob)]

    def get_file_content(self, file_, branch='HEAD'):
        """

        Returns
        -------
        [str]
          content of file_ as a list of lines.
        """

        content_str = self.repo.commit(branch).tree[file_].data_stream.read()

        # in python3 a byte string is returned. Need to convert it:
        from six import PY3
        if PY3:
            conv_str = u''
            for b in bytes(content_str):
                conv_str += chr(b)
            return conv_str.splitlines()
        else:
            return content_str.splitlines()
        # TODO: keep splitlines?

    def _gitpy_custom_call(self, cmd, cmd_args=None, cmd_options=None,
                           git_options=None, env=None,

                           # 'old' options for Runner; not sure yet, which of
                           # them are actually still needed:
                           log_stdout=True, log_stderr=True, log_online=False,
                           expect_stderr=True, cwd=None,
                           shell=None, expect_fail=False):

        """Helper to call GitPython's wrapper for git calls.

        The used instance of `gitpy.Git` is bound to the repository,
        which determines its working directory.
        This is used for adhoc implementation of a git command and to
        demonstrate how to use it in more specific implementations.

        Note
        ----
        Aims to replace the use of datalad's `Runner` class for direct git
        calls. (Currently the `_git_custom_command()` method).
        Therefore mimicking its behaviour during RF'ing.

        Parameters
        ----------
        cmd: str
          the native git command to call
        cmd_args: list of str
          arguments to the git command
        cmd_options: dict
          options for the command as key, value pair
          (this transformation, needs some central place to document)
        git_options: dict
          options for the git executable as key, value pair
          (see above)
        env: dict
          environment vaiables to temporarily set for this call

        TODO
        ----
        Example

        Returns
        -------
        (stdout, stderr)
        """

        # TODO: Reconsider when to log/stream what (stdout, stderr) and/or
        # fully implement the behaviour of `Runner`

        if log_online:
            raise NotImplementedError("option 'log_online' not implemented yet")
        with_exceptions = not expect_fail
        if cwd:
            # the gitpy.cmd.Git instance, bound to this repository doesn't allow
            # to explicitly set the working dir, except for using os.getcwd
            raise NotImplementedError("working dir is a read-only property")

        _tmp_shell = gitpy.cmd.Git.USE_SHELL
        gitpy.cmd.Git.USE_SHELL = shell

        if env is None:
            env = {}
        if git_options is None:
            git_options = {}
        if cmd_options is None:
            cmd_options = {}
        cmd_options.update({'with_exceptions': with_exceptions,
                            'with_extended_output': True})

        # TODO: _GIT_COMMON_OPTIONS!

        with self.repo.git.custom_environment(**env):
            try:
                status, std_out, std_err = \
                    self.repo.git(**git_options).__getattr__(cmd)(
                        cmd_args, **cmd_options)
            except GitCommandError as e:
                # For now just reraise. May be raise CommandError instead
                raise
            finally:
                gitpy.cmd.Git.USE_SHELL = _tmp_shell

        if not expect_stderr and std_err:
            lgr.error("Unexpected output on stderr: %s" % std_err)
            raise CommandError
        if log_stdout:
            for line in std_out.splitlines():
                lgr.debug("stdout| " + line)
        if log_stderr:
            for line in std_err.splitlines():
                lgr.log(level=logging.DEBUG if expect_stderr else logging.ERROR,
                        msg="stderr| " + line)

        return std_out, std_err

    @normalize_paths(match_return_type=False)
    def _git_custom_command(self, files, cmd_str,
                           log_stdout=True, log_stderr=True, log_online=False,
                           expect_stderr=True, cwd=None, env=None,
                           shell=None, expect_fail=False):
        """Allows for calling arbitrary commands.

        Helper for developing purposes, i.e. to quickly implement git commands
        for proof of concept without the need to figure out, how this is done
        via GitPython.

        Parameters
        ----------
        files: list of files
        cmd_str: str or list
            arbitrary command str. `files` is appended to that string.

        Returns
        -------
        stdout, stderr
        """
        cmd = shlex.split(cmd_str + " " + " ".join(files), posix=not on_windows) \
            if isinstance(cmd_str, string_types) \
            else cmd_str + files
        assert(cmd[0] == 'git')
        cmd = cmd[:1] + self._GIT_COMMON_OPTIONS + cmd[1:]
        return self.cmd_call_wrapper.run(cmd, log_stderr=log_stderr,
                                  log_stdout=log_stdout, log_online=log_online,
                                  expect_stderr=expect_stderr, cwd=cwd,
                                  env=env, shell=shell, expect_fail=expect_fail)

# TODO: --------------------------------------------------------------------

    def add_remote(self, name, url, options=[]):
        """Register remote pointing to a url
        """

        return self._git_custom_command(
            '', ['git', 'remote', 'add'] + options + [name, url]
        )

    def remove_remote(self, name):
        """Remove existing remote
        """

        return self._git_custom_command(
            '', ['git', 'remote', 'remove', name]
        )

    def show_remotes(self, name='', verbose=False):
        """
        """

        options = ["-v"] if verbose else []
        name = [name] if name else []
        out, err = self._git_custom_command(
            '', ['git', 'remote'] + options + ['show'] + name
        )
        return out.rstrip(linesep).splitlines()

    def update_remote(self, name=None, verbose=False):
        """
        """
        options = ["-v"] if verbose else []
        name = [name] if name else []
        self._git_custom_command(
            '', ['git', 'remote'] + name + ['update'] + options,
            expect_stderr=True
        )

    # TODO: centralize all the c&p code in fetch, pull, push
    # TODO: document **kwargs passed to gitpython
    def fetch(self, remote=None, refspec=None, progress=None, all_=False,
              **kwargs):
        """Fetches changes from a remote (or all_ remotes).

        Parameters
        ----------
        remote: str
          (optional) name of the remote to fetch from. If no remote is given and
          `all_` is not set, the tracking branch is fetched.
        refspec: str
          (optional) refspec to fetch.
        progress:
          passed to gitpython. TODO: Figure it out, make consistent use of it
          and document it.
        all_: bool
          fetch all_ remotes (and all_ of their branches).
          Fails if `remote` was given.
        kwargs:
          passed to gitpython. TODO: Figure it out, make consistent use of it
          and document it.

        Returns
        -------
        Nothing yet.
        TODO: Provide FetchInfo?
        """
        # TODO: options=> **kwargs):
        # Note: Apparently there is no explicit (fetch --all) in gitpython,
        #       but fetch is always bound to a certain remote instead.
        #       Therefore implement it on our own:
        if remote is None:
            if refspec is not None:
                # conflicts with using tracking branch or fetch all remotes
                # For now: Just fail.
                # TODO: May be check whether it fits to tracking branch
                raise ValueError("refspec specified without a remote. (%s)" %
                                  refspec)
            if all_:
                remotes_to_fetch = self.repo.remotes
            else:
                # No explicit remote to fetch.
                # => get tracking branch:
                tb = self.repo.active_branch.tracking_branch().name
                if tb:
                    tb_remote, refspec = split_remote_branch(tb)
                    remotes_to_fetch = [self.repo.remote(tb_remote)]
                else:
                    # No remote, no tracking branch
                    # => fail
                    raise ValueError("Neither a remote is specified to fetch "
                                     "from nor a tracking branch is set up.")
        else:
            remotes_to_fetch = [self.repo.remote(remote)]

        fi_list = []
        for rm in remotes_to_fetch:
            fetch_url = \
                rm.config_reader.get('fetchurl'
                                     if rm.config_reader.has_option('fetchurl')
                                     else 'url')
            if is_ssh(fetch_url):
                cnct = ssh_manager.get_connection(fetch_url)
                cnct.open()
                # TODO: with git <= 2.3 keep old mechanism:
                #       with rm.repo.git.custom_environment(GIT_SSH="wrapper_script"):
                with rm.repo.git.custom_environment(
                        GIT_SSH_COMMAND="ssh -S %s" % cnct.ctrl_path):
                    fi_list += rm.fetch(refspec=refspec, progress=progress, **kwargs)
                    # TODO: progress +kwargs
            else:
                fi_list += rm.fetch(refspec=refspec, progress=progress, **kwargs)
                # TODO: progress +kwargs

        # TODO: fetch returns a list of FetchInfo instances. Make use of it.

    def pull(self, remote=None, refspec=None, progress=None, **kwargs):
        """See fetch
        """
        if remote is None:
            if refspec is not None:
                # conflicts with using tracking branch or fetch all remotes
                # For now: Just fail.
                # TODO: May be check whether it fits to tracking branch
                raise ValueError("refspec specified without a remote. (%s)" %
                                  refspec)
            # No explicit remote to pull from.
            # => get tracking branch:
            tb = self.repo.active_branch.tracking_branch().name
            if tb:
                tb_remote, refspec = split_remote_branch(tb)
                remote = self.repo.remote(tb_remote)
            else:
                # No remote, no tracking branch
                # => fail
                raise ValueError("No remote specified to fetch from nor a "
                                 "tracking branch is set up.")
        else:
            remote = self.repo.remote(remote)

        fetch_url = \
            remote.config_reader.get(
                'fetchurl' if remote.config_reader.has_option('fetchurl')
                else 'url')
        if is_ssh(fetch_url):
            cnct = ssh_manager.get_connection(fetch_url)
            cnct.open()
            # TODO: with git <= 2.3 keep old mechanism:
            #       with remote.repo.git.custom_environment(GIT_SSH="wrapper_script"):
            with remote.repo.git.custom_environment(
                    GIT_SSH_COMMAND="ssh -S %s" % cnct.ctrl_path):
                return remote.pull(refspec=refspec, progress=progress,
                                      **kwargs)
                # TODO: progress +kwargs
        else:
            return remote.pull(refspec=refspec, progress=progress, **kwargs)
            # TODO: progress +kwargs

    def push(self, remote=None, refspec=None, progress=None, all_=False,
             **kwargs):
        """See fetch
        """

        if remote is None:
            if refspec is not None:
                # conflicts with using tracking branch or fetch all remotes
                # For now: Just fail.
                # TODO: May be check whether it fits to tracking branch
                raise ValueError("refspec specified without a remote. (%s)" %
                                  refspec)
            if all_:
                remotes_to_push = self.repo.remotes
            else:
                # No explicit remote to fetch.
                # => get tracking branch:
                tb = self.repo.active_branch.tracking_branch().name
                if tb:
                    tb_remote, refspec = split_remote_branch(tb)
                    remotes_to_push = [self.repo.remote(tb_remote)]
                else:
                    # No remote, no tracking branch
                    # => fail
                    raise ValueError("No remote specified to fetch from nor a "
                                     "tracking branch is set up.")
        else:
            remotes_to_push = [self.repo.remote(remote)]

        pi_list = []
        for rm in remotes_to_push:
            push_url = \
                rm.config_reader.get('pushurl'
                                     if rm.config_reader.has_option('pushurl')
                                     else 'url')
            if is_ssh(push_url):
                cnct = ssh_manager.get_connection(push_url)
                cnct.open()
                # TODO: with git <= 2.3 keep old mechanism:
                #       with rm.repo.git.custom_environment(GIT_SSH="wrapper_script"):
                with rm.repo.git.custom_environment(
                        GIT_SSH_COMMAND="ssh -S %s" % cnct.ctrl_path):
                    pi_list += rm.push(refspec=refspec, progress=progress,
                                   **kwargs)
                    # TODO: progress +kwargs
            else:
                pi_list += rm.push(refspec=refspec, progress=progress, **kwargs)
                # TODO: progress +kwargs

    def get_remote_url(self, name, push=False):
        """Get the url of a remote.

        Reads the configuration of remote `name` and returns its url or None,
        if there is no url configured.

        Parameters
        ----------
        name: str
          name of the remote
        push: bool
          if True, get the pushurl instead of the fetch url.
        """
        cfg_reader = self.repo.remote(name).config_reader
        if push:
            if cfg_reader.has_option('pushurl'):
                return cfg_reader.get('pushurl')
            else:
                return None
        else:
            if cfg_reader.has_option('url'):
                return cfg_reader.get('url')
            else:
                return None

    def get_branch_commits(self, branch, limit=None, stop=None, value=None):
        """Return GitPython's commits for the branch

        Pretty much similar to what 'git log <branch>' does.
        It is a generator which returns top commits first

        Parameters
        ----------
        branch: str
        limit: None | 'left-only', optional
          Limit which commits to report.  If None -- all commits (merged or not),
          if 'left-only' -- only the commits from the left side of the tree upon
          merges
        stop: str, optional
          hexsha of the commit at which stop reporting (matched one is not
          reported either)
        value: None | 'hexsha', optional
          What to yield.  If None - entire commit object is yielded, if 'hexsha'
          only its hexsha
        """

        fvalue = {None: lambda x: x, 'hexsha': lambda x: x.hexsha}[value]

        if not limit:
            def gen():
                # traverse doesn't yield original commit
                co = self.repo.branches[branch].commit
                yield co
                for co_ in co.traverse():
                    yield co_
        elif limit == 'left-only':
            # we need a custom implementation since couldn't figure out how to
            # do with .traversal
            def gen():
                co = self.repo.branches[branch].commit
                while co:
                    yield co
                    co = co.parents[0] if co.parents else None
        else:
            raise ValueError(limit)

        for c in gen():
            if stop and c.hexsha == stop:
                return
            yield fvalue(c)

    def checkout(self, name, options=[]):
        """
        """
        # TODO: May be check for the need of -b options herein?

        self._git_custom_command(
            '', ['git', 'checkout'] + options + [str(name)],
            expect_stderr=True
        )

    # TODO: Before implementing annex merge, find usages and check for a needed
    # change to call super().merge
    def merge(self, name, options=[], msg=None, allow_unrelated=False, **kwargs):
        if msg:
            options = options + ["-m", msg]
        if allow_unrelated and external_versions['cmd:git'] >= '2.9':
            options += ['--allow-unrelated-histories']
        self._git_custom_command(
            '', ['git', 'merge'] + options + [name],
            **kwargs
        )

    def remove_branch(self, branch):
        self._git_custom_command(
            '', ['git', 'branch', '-D', branch]
        )

    def ls_remote(self, remote, options=[]):
        self._git_custom_command(
            '', ['git', 'ls-remote'] + options + [remote]
        )
        # TODO: Return values?
    
    @property
    def dirty(self):
        """Returns true if there are uncommitted changes or files not known to
        index"""
        return self.repo.is_dirty(untracked_files=True)

    def gc(self, allow_background=False, auto=False):
        """Perform house keeping (garbage collection, repacking)"""
        cmd_options = ['git']
        if not allow_background:
            cmd_options += ['-c', 'gc.autodetach=0']
        cmd_options += ['gc', '--aggressive']
        if auto:
            cmd_options += ['--auto']
        self._git_custom_command('', cmd_options)

    def get_submodules(self):
        """Return a list of git.Submodule instances for all submodules"""
        # check whether we have anything in the repo. if not go home early
        if not self.repo.head.is_valid():
            return []
        return self.repo.submodules

    def add_submodule(self, path, name=None, url=None, branch=None):
        """Add a new submodule to the repository.

        This will alter the index as well as the .gitmodules file, but will not
        create a new commit.  If the submodule already exists, no matter if the
        configuration differs from the one provided, the existing submodule
        is considered as already added and no further action is performed.

        Parameters
        ----------
        path : str
          repository-relative path at which the submodule should be located, and
          which will be created as required during the repository initialization.
        name : str or None
          name/identifier for the submodule. If `None`, the `path` will be used
          as name.
        url : str or None
          git-clone compatible URL. If `None`, the repository is assumed to
          exist, and the url of the first remote is taken instead. This is
          useful if you want to make an existing repository a submodule of
          another one.
        branch : str or None
          name of branch to be checked out in the submodule. The given branch
          must exist in the remote repository, and will be checked out locally
          as a tracking branch. If `None`, remote HEAD will be checked out.
        """
        if name is None:
            name = path
        # XXX the following should do it, but GitPython will refuse to add a submodule
        # unless you specify a URL that is configured as one of its remotes, or you
        # specify no URL, but the repo has at least one remote.
        # this is stupid, as for us it is valid to not have any remote, because we can
        # still obtain the submodule from a future publication location, based on the
        # parent
        # gitpy.Submodule.add(self.repo, name, path, url=url, branch=branch)
        # going git native instead
        cmd = ['git', 'submodule', 'add', '--name', name]
        if branch is not None:
            cmd += ['-b', branch]
        if url is None:
            if not isabs(path):
                path = opj(curdir, path)
            url = path
        cmd += [url, path]
        self._git_custom_command('', cmd)

    def deinit_submodule(self, path, **kwargs):
        """Deinit a submodule


        Parameters
        ----------
        path: str
            path to the submodule; relative to `self.path`
        kwargs:
            see `__init__`
        """

        kwargs = updated(kwargs, {'insert_kwargs_after': 'deinit'})
        self._gitpy_custom_call('submodule', ['deinit', path],
                                cmd_options=kwargs)

    def update_submodule(self, path, mode='checkout', init=False):
        """Update a registered submodule.

        This will make the submodule match what the superproject expects by
        cloning missing submodules and updating the working tree of the
        submodules. The "updating" can be done in several ways depending
        on the value of submodule.<name>.update configuration variable, or
        the `mode` argument.

        Parameters
        ----------
        path : str
          Identifies which submodule to operate on by it's repository-relative
          path.
        mode : {checkout, rebase, merge}
          Update procedure to perform. 'checkout': the commit recorded in the
          superproject will be checked out in the submodule on a detached HEAD;
          'rebase': the current branch of the submodule will be rebased onto
          the commit recorded in the superproject; 'merge': the commit recorded
          in the superproject will be merged into the current branch in the
          submodule.
        init : bool
          If True, initialize all submodules for which "git submodule init" has
          not been called so far before updating.
        """
        cmd = ['git', 'submodule', 'update', '--%s' % mode]
        if init:
            cmd.append('--init')
        cmd += ['--', path]
        self._git_custom_command('', cmd)

    def tag(self, tag):
        """Assign a tag to current commit

        Parameters
        ----------
        tag : str
          Custom tag label.
        """
        # TODO later to be extended with tagging particular commits and signing
        self._git_custom_command(
            '', ['git', 'tag', str(tag)]
        )

    def get_tracking_branch(self, branch=None):
        """Get the tracking branch for `branch` if there is any.

        Parameters
        ----------
        branch: str
            local branch to look up. If none is given, active branch is used.

        Returns
        -------
        tuple
            (remote or None, refspec or None) of the tracking branch
        """
        if branch is None:
            branch = self.get_active_branch()

        cfg_reader = self.repo.config_reader()
        sct = "branch \"{0}\"".format(branch)
        track_remote = cfg_reader.get_value(section=sct,
                                            option="remote",
                                            default="DATALAD_DEFAULT")
        if track_remote == "DATALAD_DEFAULT":
            # we have no "tracking remote"
            track_remote = None
        track_branch = cfg_reader.get_value(section=sct,
                                            option="merge",
                                            default="DATALAD_DEFAULT")
        if track_branch == "DATALAD_DEFAULT":
            # we have no tracking branch
            track_branch = None

        return track_remote, track_branch

    @property
    def count_objects(self):
        """return dictionary with count, size(in KiB) information of git objects
        """

        count_cmd = ['git', 'count-objects', '-v']
        count_str, err = self._git_custom_command('', count_cmd)
        count = {key: int(value)
                 for key, value in [item.split(': ')
                                    for item in count_str.split('\n')
                                    if len(item.split(': ')) == 2]}
        return count

# TODO
# remove submodule
# status?
<|MERGE_RESOLUTION|>--- conflicted
+++ resolved
@@ -538,11 +538,7 @@
         return msg + '\n\nFiles:\n' + '\n'.join(files)
 
     @normalize_paths
-<<<<<<< HEAD
-    def add(self, files, commit=False, msg=None, git=True, _datalad_msg=False):
-=======
-    def add(self, files, commit=False, msg=None, git=True, git_options=None):
->>>>>>> 82df4b4b
+    def add(self, files, commit=False, msg=None, git=True, git_options=None, _datalad_msg=False):
         """Adds file(s) to the repository.
 
         Parameters
