# emacs: -*- mode: python; py-indent-offset: 4; tab-width: 4; indent-tabs-mode: nil -*-
# ex: set sts=4 ts=4 sw=4 noet:
# ## ### ### ### ### ### ### ### ### ### ### ### ### ### ### ### ### ### ### ##
#
#   See COPYING file distributed along with the datalad package for the
#   copyright and license terms.
#
# ## ### ### ### ### ### ### ### ### ### ### ### ### ### ### ### ### ### ### ##
"""Test implementation of class AnnexRepo

"""

import logging
from functools import partial
import os
from os import mkdir
from os.path import join as opj
from os.path import basename
from os.path import realpath
from os.path import relpath
from os.path import curdir
from os.path import pardir
from os.path import exists
from shutil import copyfile
from nose.tools import assert_not_is_instance

from six.moves.urllib.parse import urljoin
from six.moves.urllib.parse import urlsplit

import git
from git import GitCommandError
from mock import patch
import gc

from datalad.cmd import Runner

from datalad.support.external_versions import external_versions

from datalad.utils import on_windows
from datalad.utils import chpwd
from datalad.utils import rmtree
from datalad.utils import linux_distribution_name

from datalad.tests.utils import ignore_nose_capturing_stdout
from datalad.tests.utils import assert_cwd_unchanged
from datalad.tests.utils import with_testrepos
from datalad.tests.utils import with_tempfile
from datalad.tests.utils import with_tree
from datalad.tests.utils import create_tree
from datalad.tests.utils import with_batch_direct
from datalad.tests.utils import assert_is_instance
from datalad.tests.utils import assert_false
from datalad.tests.utils import assert_in
from datalad.tests.utils import assert_is
from datalad.tests.utils import assert_not_in
from datalad.tests.utils import assert_re_in
from datalad.tests.utils import assert_raises
from datalad.tests.utils import assert_not_equal
from datalad.tests.utils import eq_
from datalad.tests.utils import ok_
from datalad.tests.utils import ok_clean_git_annex_proxy
from datalad.tests.utils import ok_git_config_not_empty
from datalad.tests.utils import ok_annex_get
from datalad.tests.utils import ok_clean_git
from datalad.tests.utils import ok_file_has_content
from datalad.tests.utils import swallow_logs
from datalad.tests.utils import swallow_outputs
from datalad.tests.utils import local_testrepo_flavors
from datalad.tests.utils import serve_path_via_http
from datalad.tests.utils import get_most_obscure_supported_name
from datalad.tests.utils import SkipTest
from datalad.tests.utils import skip_ssh
from datalad.tests.utils import find_files

from datalad.support.exceptions import CommandError
from datalad.support.exceptions import CommandNotAvailableError
from datalad.support.exceptions import FileNotInAnnexError
from datalad.support.exceptions import FileInGitError
from datalad.support.exceptions import OutOfSpaceError
from datalad.support.exceptions import RemoteNotAvailableError
from datalad.support.exceptions import OutdatedExternalDependency
from datalad.support.exceptions import MissingExternalDependency
from datalad.support.exceptions import InsufficientArgumentsError
from datalad.support.exceptions import AnnexBatchCommandError

from datalad.support.gitrepo import GitRepo

# imports from same module:
from datalad.support.annexrepo import AnnexRepo
from datalad.support.annexrepo import ProcessAnnexProgressIndicators


@ignore_nose_capturing_stdout
@assert_cwd_unchanged
@with_testrepos('.*annex.*')
@with_tempfile
def test_AnnexRepo_instance_from_clone(src, dst):

    ar = AnnexRepo.clone(src, dst)
    assert_is_instance(ar, AnnexRepo, "AnnexRepo was not created.")
    ok_(os.path.exists(os.path.join(dst, '.git', 'annex')))

    # do it again should raise GitCommandError since git will notice
    # there's already a git-repo at that path and therefore can't clone to `dst`
    with swallow_logs(new_level=logging.WARN) as cm:
        assert_raises(GitCommandError, AnnexRepo.clone, src, dst)
        if git.__version__ != "1.0.2" and git.__version__ != "2.0.5":
            assert("already exists" in cm.out)


@ignore_nose_capturing_stdout
@assert_cwd_unchanged
@with_testrepos('.*annex.*', flavors=local_testrepo_flavors)
def test_AnnexRepo_instance_from_existing(path):

    ar = AnnexRepo(path)
    assert_is_instance(ar, AnnexRepo, "AnnexRepo was not created.")
    ok_(os.path.exists(os.path.join(path, '.git')))


@ignore_nose_capturing_stdout
@assert_cwd_unchanged
@with_tempfile
def test_AnnexRepo_instance_brand_new(path):

    GitRepo(path)
    assert_raises(RuntimeError, AnnexRepo, path, create=False)

    ar = AnnexRepo(path)
    assert_is_instance(ar, AnnexRepo, "AnnexRepo was not created.")
    ok_(os.path.exists(os.path.join(path, '.git')))


@assert_cwd_unchanged
@with_testrepos('.*annex.*')
@with_tempfile
def test_AnnexRepo_crippled_filesystem(src, dst):

    ar = AnnexRepo.clone(src, dst)

    # fake git-annex entries in .git/config:
    writer = ar.repo.config_writer()
    writer.set_value("annex", "crippledfilesystem", True)
    writer.release()
    ok_(ar.is_crippled_fs())
    writer.set_value("annex", "crippledfilesystem", False)
    writer.release()
    assert_false(ar.is_crippled_fs())
    # since we can't remove the entry, just rename it to fake its absence:
    writer.rename_section("annex", "removed")
    writer.set_value("annex", "something", "value")
    writer.release()
    assert_false(ar.is_crippled_fs())


@assert_cwd_unchanged
@with_testrepos('.*annex.*', flavors=local_testrepo_flavors)
def test_AnnexRepo_is_direct_mode(path):

<<<<<<< HEAD
    ar = AnnexRepo(path, create=False)
    eq_(ar.config.getbool("annex", "direct", False),
        ar.is_direct_mode())
=======
    ar = AnnexRepo(path)
    dm = ar.is_direct_mode()

    # by default annex should be in direct mode on crippled filesystem and
    # on windows:
    if ar.is_crippled_fs() or on_windows:
        ok_(dm)
    else:
        assert_false(dm)
>>>>>>> c9b4b84d


@with_tempfile()
def test_AnnexRepo_is_direct_mode_gitrepo(path):
    repo = GitRepo(path, create=True)
    # artificially make .git/annex so no annex section gets initialized
    # in .git/config.  We did manage somehow to make this happen (via publish)
    # but didn't reproduce yet, so just creating manually
    mkdir(opj(repo.path, '.git', 'annex'))
    ar = AnnexRepo(path, init=False, create=False)
    # It is unlikely though that annex would be in direct mode (requires explicit)
    # annex magic, without having annex section under .git/config
    dm = ar.is_direct_mode()

    if ar.is_crippled_fs() or on_windows:
        ok_(dm)
    else:
        assert_false(dm)


@assert_cwd_unchanged
@with_testrepos('.*annex.*')
@with_tempfile
def test_AnnexRepo_set_direct_mode(src, dst):

    ar = AnnexRepo.clone(src, dst)
    ar.set_direct_mode(True)
    ok_(ar.is_direct_mode(), "Switching to direct mode failed.")
    if ar.is_crippled_fs():
        assert_raises(CommandNotAvailableError, ar.set_direct_mode, False)
        ok_(
            ar.is_direct_mode(),
            "Indirect mode on crippled fs detected. Shouldn't be possible.")
    else:
        ar.set_direct_mode(False)
        assert_false(ar.is_direct_mode(), "Switching to indirect mode failed.")


@assert_cwd_unchanged
@with_testrepos('.*annex.*', flavors=local_testrepo_flavors)
@with_tempfile
def test_AnnexRepo_annex_proxy(src, annex_path):
    ar = AnnexRepo.clone(src, annex_path)
    ar.set_direct_mode(True)
    ok_clean_git(path=annex_path, annex=True)

    # annex proxy raises in indirect mode:
    try:
        ar.set_direct_mode(False)
        assert_raises(CommandNotAvailableError, ar.proxy, ['git', 'status'])
    except CommandNotAvailableError:
        # we can't switch to indirect
        pass


@assert_cwd_unchanged
@with_testrepos('.*annex.*', flavors=local_testrepo_flavors)
@with_tempfile
def test_AnnexRepo_get_file_key(src, annex_path):

    ar = AnnexRepo.clone(src, annex_path)

    # test-annex.dat should return the correct key:
    eq_(
        ar.get_file_key("test-annex.dat"),
        'SHA256E-s4--181210f8f9c779c26da1d9b2075bde0127302ee0e3fca38c9a83f5b1dd8e5d3b.dat')

    # and should take a list with an empty string as result, if a file wasn't
    # in annex:
    eq_(
        ar.get_file_key(["filenotpresent.wtf", "test-annex.dat"]),
        ['', 'SHA256E-s4--181210f8f9c779c26da1d9b2075bde0127302ee0e3fca38c9a83f5b1dd8e5d3b.dat']
    )

    # test.dat is actually in git
    # should raise Exception; also test for polymorphism
    assert_raises(IOError, ar.get_file_key, "test.dat")
    assert_raises(FileNotInAnnexError, ar.get_file_key, "test.dat")
    assert_raises(FileInGitError, ar.get_file_key, "test.dat")

    # filenotpresent.wtf doesn't even exist
    assert_raises(IOError, ar.get_file_key, "filenotpresent.wtf")


@with_tempfile(mkdir=True)
def test_AnnexRepo_get_outofspace(annex_path):
    ar = AnnexRepo(annex_path, create=True)

    def raise_cmderror(*args, **kwargs):
        raise CommandError(
            cmd="whatever",
            stderr="junk around not enough free space, need 905.6 MB more and after"
        )

    with patch.object(AnnexRepo, '_run_annex_command', raise_cmderror) as cma, \
            assert_raises(OutOfSpaceError) as cme:
        ar.get("file")
    exc = cme.exception
    eq_(exc.sizemore_msg, '905.6 MB')
    assert_re_in(".*annex (find|get). needs 905.6 MB more", str(exc))


@with_testrepos('basic_annex', flavors=['local'])
def test_AnnexRepo_get_remote_na(path):
    ar = AnnexRepo(path)

    with assert_raises(RemoteNotAvailableError) as cme:
        ar.get('test-annex.dat', options=["--from=NotExistingRemote"])
    eq_(cme.exception.remote, "NotExistingRemote")


# 1 is enough to test file_has_content
@with_batch_direct
@with_testrepos('.*annex.*', flavors=['local'], count=1)
@with_tempfile
def test_AnnexRepo_file_has_content(batch, direct, src, annex_path):
    ar = AnnexRepo.clone(src, annex_path, direct=direct)
    testfiles = ["test-annex.dat", "test.dat"]

    eq_(ar.file_has_content(testfiles), [False, False])

    ok_annex_get(ar, "test-annex.dat")
    eq_(ar.file_has_content(testfiles, batch=batch), [True, False])
    eq_(ar.file_has_content(testfiles[:1], batch=batch), [True])

    eq_(ar.file_has_content(testfiles + ["bogus.txt"], batch=batch),
        [True, False, False])

    assert_false(ar.file_has_content("bogus.txt", batch=batch))
    ok_(ar.file_has_content("test-annex.dat", batch=batch))


# 1 is enough to test
@with_batch_direct
@with_testrepos('.*annex.*', flavors=['local'], count=1)
@with_tempfile
def test_AnnexRepo_is_under_annex(batch, direct, src, annex_path):
    ar = AnnexRepo.clone(src, annex_path, direct=direct)

    with open(opj(annex_path, 'not-committed.txt'), 'w') as f:
        f.write("aaa")

    testfiles = ["test-annex.dat", "not-committed.txt", "INFO.txt"]
    # wouldn't change
    target_value = [True, False, False]
    eq_(ar.is_under_annex(testfiles, batch=batch), target_value)

    ok_annex_get(ar, "test-annex.dat")
    eq_(ar.is_under_annex(testfiles, batch=batch), target_value)
    eq_(ar.is_under_annex(testfiles[:1], batch=batch), target_value[:1])
    eq_(ar.is_under_annex(testfiles[1:], batch=batch), target_value[1:])

    eq_(ar.is_under_annex(testfiles + ["bogus.txt"], batch=batch),
                 target_value + [False])

    assert_false(ar.is_under_annex("bogus.txt", batch=batch))
    ok_(ar.is_under_annex("test-annex.dat", batch=batch))


@with_tree(tree=(('about.txt', 'Lots of abouts'),
                 ('about2.txt', 'more abouts'),
                 ('d', {'sub.txt': 'more stuff'})))
@serve_path_via_http()
@with_tempfile
def test_AnnexRepo_web_remote(sitepath, siteurl, dst):

    ar = AnnexRepo(dst, create=True)
    testurl = urljoin(siteurl, 'about.txt')
    testurl2 = urljoin(siteurl, 'about2.txt')
    testurl3 = urljoin(siteurl, 'd/sub.txt')
    url_file_prefix = urlsplit(testurl).netloc.split(':')[0]
    testfile = '%s_about.txt' % url_file_prefix
    testfile2 = '%s_about2.txt' % url_file_prefix
    testfile3 = opj('d', 'sub.txt')

    # get the file from remote
    with swallow_outputs() as cmo:
        ar.add_urls([testurl])
    l = ar.whereis(testfile)
    assert_in(ar.WEB_UUID, l)
    eq_(len(l), 2)
    ok_(ar.file_has_content(testfile))

    # output='full'
    lfull = ar.whereis(testfile, output='full')
    eq_(set(lfull), set(l))  # the same entries
    non_web_remote = l[1 - l.index(ar.WEB_UUID)]
    assert_in('urls', lfull[non_web_remote])
    eq_(lfull[non_web_remote]['urls'], [])
    assert_not_in('uuid', lfull[ar.WEB_UUID])  # no uuid in the records
    eq_(lfull[ar.WEB_UUID]['urls'], [testurl])

    # --all and --key are incompatible
    assert_raises(CommandError, ar.whereis, [], options='--all', output='full', key=True)

    # output='descriptions'
    ldesc = ar.whereis(testfile, output='descriptions')
    eq_(set(ldesc), set([v['description'] for v in lfull.values()]))

    # info w/ and w/o fast mode
    for fast in [True, False]:
        info = ar.info(testfile, fast=fast)
        eq_(info['size'], 14)
        assert(info['key'])  # that it is there
        info_batched = ar.info(testfile, batch=True, fast=fast)
        eq_(info, info_batched)
        # while at it ;)
        with swallow_outputs() as cmo:
            eq_(ar.info('nonexistent', batch=False), None)
            eq_(ar.info('nonexistent-batch', batch=True), None)
            eq_(cmo.out, '')
            eq_(cmo.err, '')

    # annex repo info
    repo_info = ar.repo_info(fast=False)
    eq_(repo_info['local annex size'], 14)
    eq_(repo_info['backend usage'], {'SHA256E': 1})
    # annex repo info in fast mode
    repo_info_fast = ar.repo_info(fast=True)
    # doesn't give much testable info, so just comparing a subset for match with repo_info info
    eq_(repo_info_fast['semitrusted repositories'], repo_info['semitrusted repositories'])
    #import pprint; pprint.pprint(repo_info)

    # remove the remote
    ar.rm_url(testfile, testurl)
    l = ar.whereis(testfile)
    assert_not_in(ar.WEB_UUID, l)
    eq_(len(l), 1)

    # now only 1 copy; drop should fail
    try:
        with swallow_logs() as cml:
            ar.drop(testfile)
            assert_in('ERROR', cml.out)
            assert_in('drop: 1 failed', cml.out)
    except CommandError as e:
        eq_(e.code, 1)
        assert_in('Could only verify the '
                  'existence of 0 out of 1 necessary copies', e.stdout)
        failed = True

    ok_(failed)

    # read the url using different method
    ar.add_url_to_file(testfile, testurl)
    l = ar.whereis(testfile)
    assert_in(ar.WEB_UUID, l)
    eq_(len(l), 2)
    ok_(ar.file_has_content(testfile))

    # 2 known copies now; drop should succeed
    ar.drop(testfile)
    l = ar.whereis(testfile)
    assert_in(ar.WEB_UUID, l)
    eq_(len(l), 1)
    assert_false(ar.file_has_content(testfile))
    lfull = ar.whereis(testfile, output='full')
    assert_not_in(non_web_remote, lfull) # not present -- so not even listed

    # multiple files/urls
    # get the file from remote
    with swallow_outputs() as cmo:
        ar.add_urls([testurl2])

    # TODO: if we ask for whereis on all files, we should get for all files
    lall = ar.whereis('.')
    eq_(len(lall), 2)
    for e in lall:
        assert(isinstance(e, list))
    # but we don't know which one for which file. need a 'full' one for that
    lall_full = ar.whereis('.', output='full')
    ok_(ar.file_has_content(testfile2))
    ok_(lall_full[testfile2][non_web_remote]['here'])
    eq_(set(lall_full), {testfile, testfile2})

    # add a bogus 2nd url to testfile

    someurl = "http://example.com/someurl"
    ar.add_url_to_file(testfile, someurl, options=['--relaxed'])
    lfull = ar.whereis(testfile, output='full')
    eq_(set(lfull[ar.WEB_UUID]['urls']), {testurl, someurl})

    # and now test with a file in subdirectory
    subdir = opj(dst, 'd')
    os.mkdir(subdir)
    with swallow_outputs() as cmo:
        ar.add_url_to_file(testfile3, url=testurl3)
    ok_file_has_content(opj(dst, testfile3), 'more stuff')
    eq_(set(ar.whereis(testfile3)), {ar.WEB_UUID, non_web_remote})
    eq_(set(ar.whereis(testfile3, output='full').keys()), {ar.WEB_UUID, non_web_remote})

    # and if we ask for both files
    info2 = ar.info([testfile, testfile3])
    eq_(set(info2), {testfile, testfile3})
    eq_(info2[testfile3]['size'], 10)

    full = ar.whereis([], options='--all', output='full')
    eq_(len(full.keys()), 3)  # we asked for all files -- got 3 keys
    assert_in(ar.WEB_UUID, full['SHA256E-s10--a978713ea759207f7a6f9ebc9eaebd1b40a69ae408410ddf544463f6d33a30e1.txt'])

    # which would work even if we cd to that subdir, but then we should use explicit curdir
    with chpwd(subdir):
        cur_subfile = opj(curdir, 'sub.txt')
        eq_(set(ar.whereis(cur_subfile)), {ar.WEB_UUID, non_web_remote})
        eq_(set(ar.whereis(cur_subfile, output='full').keys()), {ar.WEB_UUID, non_web_remote})
        testfiles = [cur_subfile, opj(pardir, testfile)]
        info2_ = ar.info(testfiles)
        # Should maintain original relative file names
        eq_(set(info2_), set(testfiles))
        eq_(info2_[cur_subfile]['size'], 10)


@with_testrepos('.*annex.*', flavors=['local', 'network'])
@with_tempfile
def test_AnnexRepo_migrating_backends(src, dst):
    ar = AnnexRepo.clone(src, dst, backend='MD5')
    # GitPython has a bug which causes .git/config being wiped out
    # under Python3, triggered by collecting its config instance I guess
    gc.collect()
    ok_git_config_not_empty(ar)  # Must not blow, see https://github.com/gitpython-developers/GitPython/issues/333

    filename = get_most_obscure_supported_name()
    filename_abs = os.path.join(dst, filename)
    f = open(filename_abs, 'w')
    f.write("What to write?")
    f.close()

    ar.add(filename, backend='MD5')
    eq_(ar.get_file_backend(filename), 'MD5')
    eq_(ar.get_file_backend('test-annex.dat'), 'SHA256E')

    # migrating will only do, if file is present
    ok_annex_get(ar, 'test-annex.dat')

    if ar.is_direct_mode():
        # No migration in direct mode
        assert_raises(CommandNotAvailableError, ar.migrate_backend,
                      'test-annex.dat')
    else:
        eq_(ar.get_file_backend('test-annex.dat'), 'SHA256E')
        ar.migrate_backend('test-annex.dat')
        eq_(ar.get_file_backend('test-annex.dat'), 'MD5')

        ar.migrate_backend('', backend='SHA1')
        eq_(ar.get_file_backend(filename), 'SHA1')
        eq_(ar.get_file_backend('test-annex.dat'), 'SHA1')


tree1args = dict(
    tree=(
        ('firstfile', 'whatever'),
        ('secondfile', 'something else'),
        ('remotefile', 'pretends to be remote'),
        ('faraway', 'incredibly remote')),
)

# keys for files if above tree is generated and added to annex with MD5E backend
tree1_md5e_keys = {
    'firstfile': 'MD5E-s8--008c5926ca861023c1d2a36653fd88e2',
    'faraway': 'MD5E-s17--5b849ed02f914d3bbb5038fe4e3fead9',
    'secondfile': 'MD5E-s14--6c7ba9c5a141421e1c03cb9807c97c74',
    'remotefile': 'MD5E-s21--bf7654b3de20d5926d407ea7d913deb0'
}


@with_tree(**tree1args)
def __test_get_md5s(path):
    # was used just to generate above dict
    annex = AnnexRepo(path, init=True, backend='MD5E')
    files = [basename(f) for f in find_files('.*', path)]
    annex.add(files, commit=True)
    print({f: annex.get_file_key(f) for f in files})


@with_batch_direct
@with_tree(**tree1args)
def test_dropkey(batch, direct, path):
    kw = {'batch': batch}
    annex = AnnexRepo(path, init=True, backend='MD5E', direct=direct)
    files = list(tree1_md5e_keys)
    annex.add(files, commit=True)
    # drop one key
    annex.drop_key(tree1_md5e_keys[files[0]], **kw)
    # drop multiple
    annex.drop_key([tree1_md5e_keys[f] for f in files[1:3]], **kw)
    # drop already dropped -- should work as well atm
    # https://git-annex.branchable.com/bugs/dropkey_--batch_--json_--force_is_always_succesfull
    annex.drop_key(tree1_md5e_keys[files[0]], **kw)
    # and a mix with already dropped or not
    annex.drop_key(list(tree1_md5e_keys.values()), **kw)


@with_tree(**tree1args)
@serve_path_via_http()
def test_AnnexRepo_backend_option(path, url):
    ar = AnnexRepo(path, backend='MD5')

    ar.add('firstfile', backend='SHA1')
    ar.add('secondfile')
    eq_(ar.get_file_backend('firstfile'), 'SHA1')
    eq_(ar.get_file_backend('secondfile'), 'MD5')

    with swallow_outputs() as cmo:
        # must be added under different name since annex 20160114
        ar.add_url_to_file('remotefile2', url + 'remotefile', backend='SHA1')
    eq_(ar.get_file_backend('remotefile2'), 'SHA1')

    with swallow_outputs() as cmo:
        ar.add_urls([url + 'faraway'], backend='SHA1')
    # TODO: what's the annex-generated name of this?
    # For now, workaround:
    ok_(ar.get_file_backend(f) == 'SHA1'
        for f in ar.get_indexed_files() if 'faraway' in f)


@with_testrepos('.*annex.*', flavors=local_testrepo_flavors)
@with_tempfile
def test_AnnexRepo_get_file_backend(src, dst):
    #init local test-annex before cloning:
    AnnexRepo(src)

    ar = AnnexRepo.clone(src, dst)

    eq_(ar.get_file_backend('test-annex.dat'), 'SHA256E')
    if not ar.is_direct_mode():
        # no migration in direct mode
        ok_annex_get(ar, 'test-annex.dat', network=False)
        ar.migrate_backend('test-annex.dat', backend='SHA1')
        eq_(ar.get_file_backend('test-annex.dat'), 'SHA1')
    else:
        assert_raises(CommandNotAvailableError, ar.migrate_backend,
                      'test-annex.dat', backend='SHA1')


@with_tempfile
def test_AnnexRepo_always_commit(path):

    repo = AnnexRepo(path)
    runner = Runner(cwd=path)
    file1 = get_most_obscure_supported_name() + "_1"
    file2 = get_most_obscure_supported_name() + "_2"
    with open(opj(path, file1), 'w') as f:
        f.write("First file.")
    with open(opj(path, file2), 'w') as f:
        f.write("Second file.")

    # always_commit == True is expected to be default
    repo.add(file1)

    # Now git-annex log should show the addition:
    out, err = repo._run_annex_command('log')
    out_list = out.rstrip(os.linesep).splitlines()
    eq_(len(out_list), 1)
    assert_in(file1, out_list[0])
    # check git log of git-annex branch:
    # expected: initial creation, update (by annex add) and another
    # update (by annex log)
    out, err = runner.run(['git', 'log', 'git-annex'])
    num_commits = len([commit
                       for commit in out.rstrip(os.linesep).split('\n')
                       if commit.startswith('commit')])
    eq_(num_commits, 3)

    repo.always_commit = False
    repo.add(file2)

    # No additional git commit:
    out, err = runner.run(['git', 'log', 'git-annex'])
    num_commits = len([commit
                       for commit in out.rstrip(os.linesep).split('\n')
                       if commit.startswith('commit')])
    eq_(num_commits, 3)

    repo.always_commit = True

    # Still one commit only in git-annex log,
    # but 'git annex log' was called when always_commit was true again,
    # so it should commit the addition at the end. Calling it again should then
    # show two commits.
    out, err = repo._run_annex_command('log')
    out_list = out.rstrip(os.linesep).splitlines()
    eq_(len(out_list), 2, "Output:\n%s" % out_list)
    assert_in(file1, out_list[0])
    assert_in("recording state in git", out_list[1])

    out, err = repo._run_annex_command('log')
    out_list = out.rstrip(os.linesep).splitlines()
    eq_(len(out_list), 2, "Output:\n%s" % out_list)
    assert_in(file1, out_list[0])
    assert_in(file2, out_list[1])

    # Now git knows as well:
    out, err = runner.run(['git', 'log', 'git-annex'])
    num_commits = len([commit
                       for commit in out.rstrip(os.linesep).split('\n')
                       if commit.startswith('commit')])
    eq_(num_commits, 4)


@with_testrepos('basic_annex', flavors=['clone'])
def test_AnnexRepo_on_uninited_annex(path):
    assert_false(exists(opj(path, '.git', 'annex'))) # must not be there for this test to be valid
    annex = AnnexRepo(path, create=False, init=False)  # so we can initialize without
    # and still can get our things
    assert_false(annex.file_has_content('test-annex.dat'))
    with swallow_outputs():
        annex.get('test-annex.dat')
        ok_(annex.file_has_content('test-annex.dat'))


@assert_cwd_unchanged
@with_testrepos('.*annex.*', flavors=local_testrepo_flavors)
@with_tempfile
def test_AnnexRepo_commit(src, path):

    ds = AnnexRepo.clone(src, path)
    filename = opj(path, get_most_obscure_supported_name())
    with open(filename, 'w') as f:
        f.write("File to add to git")
    ds.add(filename, git=True)

    assert_raises(AssertionError, ok_clean_git, path, annex=True)

    ds.commit("test _commit")
    ok_clean_git(path, annex=True)


@with_testrepos('.*annex.*', flavors=['clone'])
def test_AnnexRepo_add_to_annex(path):

    # Note: Some test repos appears to not be initialized.
    #       Therefore: 'init=True'
    # TODO: Fix these repos finally!

    # clone as provided by with_testrepos:
    repo = AnnexRepo(path, create=False, init=True)

    ok_clean_git(repo.path, annex=True)
    filename = get_most_obscure_supported_name()
    filename_abs = opj(repo.path, filename)
    with open(filename_abs, "w") as f:
        f.write("some")

    out_json = repo.add(filename)

<<<<<<< HEAD
    # file is known to annex:
    if not repo.is_direct_mode():
        assert_true(os.path.islink(filename_abs),
                    "Annexed file is not a link.")
    else:
        assert_false(os.path.islink(filename_abs),
                     "Annexed file is link in direct mode.")
    assert_in('key', out_json)
    key = repo.get_file_key(filename)
    assert_false(key == '')
    assert_equal(key, out_json['key'])
    ok_(repo.file_has_content(filename))
=======
    for repo in [r1, r2]:
        if repo.is_direct_mode():
            ok_clean_git_annex_proxy(repo.path)
        else:
            ok_clean_git(repo.path, annex=True)
        filename = get_most_obscure_supported_name()
        filename_abs = opj(repo.path, filename)
        with open(filename_abs, "w") as f:
            f.write("some")

        out_json = repo.add(filename)

        # file is known to annex:
        if not repo.is_direct_mode():
            ok_(os.path.islink(filename_abs),
                "Annexed file is not a link.")
        else:
            assert_false(os.path.islink(filename_abs),
                         "Annexed file is link in direct mode.")
        assert_in('key', out_json)
        key = repo.get_file_key(filename)
        assert_false(key == '')
        eq_(key, out_json['key'])
        ok_(repo.file_has_content(filename))

        # uncommitted:
        ok_(repo.repo.is_dirty())

        repo.commit("Added file to annex.")
        if repo.is_direct_mode():
            ok_clean_git_annex_proxy(repo.path)
        else:
            ok_clean_git(repo.path, annex=True)
>>>>>>> c9b4b84d

    # uncommitted:
    ok_(repo.repo.is_dirty())

    repo.commit("Added file to annex.")
    ok_clean_git(repo.path, annex=True)

    # now using commit/msg options:
    filename = "another.txt"
    with open(opj(repo.path, filename), "w") as f:
        f.write("something else")

    repo.add(filename, commit=True, msg="Added another file to annex.")
    # known to annex:
    ok_(repo.get_file_key(filename))
    ok_(repo.file_has_content(filename))

    # and committed:
    ok_clean_git(repo.path, annex=True)


@with_testrepos('.*annex.*', flavors=['clone'])
def test_AnnexRepo_add_to_git(path):

    # Note: Some test repos appears to not be initialized.
    #       Therefore: 'init=True'
    # TODO: Fix these repos finally!

    # clone as provided by with_testrepos:
    repo = AnnexRepo(path, create=False, init=True)

    ok_clean_git(repo.path, annex=True)
    filename = get_most_obscure_supported_name()
    with open(opj(repo.path, filename), "w") as f:
        f.write("some")
    repo.add(filename, git=True)

    # not in annex, but in git:
    assert_raises(FileInGitError, repo.get_file_key, filename)
    # uncommitted:
    ok_(repo.repo.is_dirty())
    repo.commit("Added file to annex.")
    ok_clean_git(repo.path, annex=True)

    # now using commit/msg options:
    filename = "another.txt"
    with open(opj(repo.path, filename), "w") as f:
        f.write("something else")

    repo.add(filename, git=True, commit=True,
             msg="Added another file to annex.")
    # not in annex, but in git:
    assert_raises(FileInGitError, repo.get_file_key, filename)

    # and committed:
    ok_clean_git(repo.path, annex=True)


@ignore_nose_capturing_stdout
@with_testrepos('.*annex.*', flavors=['local', 'network'])
@with_tempfile
def test_AnnexRepo_get(src, dst):

    annex = AnnexRepo.clone(src, dst)
    assert_is_instance(annex, AnnexRepo, "AnnexRepo was not created.")
    testfile = 'test-annex.dat'
    testfile_abs = opj(dst, testfile)
    assert_false(annex.file_has_content("test-annex.dat"))
    with swallow_outputs():
        annex.get(testfile)
    ok_(annex.file_has_content("test-annex.dat"))
    ok_file_has_content(testfile_abs, '123', strip=True)

    called = []
    # for some reason yoh failed mock to properly just call original func
    orig_run = annex._run_annex_command

    def check_run(cmd, annex_options, **kwargs):
        called.append(cmd)
        if cmd == 'find':
            assert_not_in('-J5', annex_options)
        elif cmd == 'get':
            assert_in('-J5', annex_options)
        else:
            raise AssertionError(
                "no other commands so far should be ran. Got %s, %s" %
                (cmd, annex_options)
            )
        return orig_run(cmd, annex_options=annex_options, **kwargs)

    annex.drop(testfile)
    with patch.object(AnnexRepo, '_run_annex_command',
                      side_effect=check_run, auto_spec=True), \
            swallow_outputs():
        annex.get(testfile, jobs=5)
    eq_(called, ['find', 'get'])
    ok_file_has_content(testfile_abs, '123', strip=True)


# TODO:
#def init_remote(self, name, options):
#def enable_remote(self, name):

@with_testrepos('basic_annex$', flavors=['clone'])
@with_tempfile
def _test_AnnexRepo_get_contentlocation(batch, path, work_dir_outside):
    annex = AnnexRepo(path, create=False, init=False)
    fname = 'test-annex.dat'
    key = annex.get_file_key(fname)
    # TODO: see if we can avoid this or specify custom exception
    eq_(annex.get_contentlocation(key, batch=batch), '')

    with swallow_outputs() as cmo:
        annex.get(fname)
    key_location = annex.get_contentlocation(key, batch=batch)
    assert(key_location)
    # they both should point to the same location eventually
    eq_(os.path.realpath(opj(annex.path, fname)),
        os.path.realpath(opj(annex.path, key_location)))

    # test how it would look if done under a subdir of the annex:
    with chpwd(opj(annex.path, 'subdir'), mkdir=True):
        key_location = annex.get_contentlocation(key, batch=batch)
        # they both should point to the same location eventually
        eq_(os.path.realpath(opj(annex.path, fname)),
            os.path.realpath(opj(annex.path, key_location)))

    # test how it would look if done under a dir outside of the annex:
    with chpwd(work_dir_outside, mkdir=True):
        key_location = annex.get_contentlocation(key, batch=batch)
        # they both should point to the same location eventually
        eq_(os.path.realpath(opj(annex.path, fname)),
            os.path.realpath(opj(annex.path, key_location)))


def test_AnnexRepo_get_contentlocation():
    for batch in (False, True):
        yield _test_AnnexRepo_get_contentlocation, batch


@with_tree(tree=(('about.txt', 'Lots of abouts'),
                 ('about2.txt', 'more abouts'),
                 ('about2_.txt', 'more abouts_'),
                 ('d', {'sub.txt': 'more stuff'})))
@serve_path_via_http()
@with_tempfile
def test_AnnexRepo_addurl_to_file_batched(sitepath, siteurl, dst):

    ar = AnnexRepo(dst, create=True)
    testurl = urljoin(siteurl, 'about.txt')
    testurl2 = urljoin(siteurl, 'about2.txt')
    testurl2_ = urljoin(siteurl, 'about2_.txt')
    testurl3 = urljoin(siteurl, 'd/sub.txt')
    url_file_prefix = urlsplit(testurl).netloc.split(':')[0]
    testfile = 'about.txt'
    testfile2 = 'about2.txt'
    testfile2_ = 'about2_.txt'
    testfile3 = opj('d', 'sub.txt')

    # add to an existing but not committed file
    # TODO: __call__ of the BatchedAnnex must be checked to be called
    copyfile(opj(sitepath, 'about.txt'), opj(dst, testfile))
    # must crash sensibly since file exists, we shouldn't addurl to non-annexed files
    with assert_raises(AnnexBatchCommandError):
        ar.add_url_to_file(testfile, testurl, batch=True)

    # Remove it and re-add
    os.unlink(opj(dst, testfile))
    ar.add_url_to_file(testfile, testurl, batch=True)

    info = ar.info(testfile)
    eq_(info['size'], 14)
    assert(info['key'])
    # not even added to index yet since we this repo is with default batch_size
    assert_not_in(ar.WEB_UUID, ar.whereis(testfile))

    # TODO: none of the below should re-initiate the batch process

    # add to an existing and staged annex file
    copyfile(opj(sitepath, 'about2.txt'), opj(dst, testfile2))
    ar.add(testfile2)
    ar.add_url_to_file(testfile2, testurl2, batch=True)
    assert(ar.info(testfile2))
    # not committed yet
    # assert_in(ar.WEB_UUID, ar.whereis(testfile2))

    # add to an existing and committed annex file
    copyfile(opj(sitepath, 'about2_.txt'), opj(dst, testfile2_))
    ar.add(testfile2_)
    assert_not_in(ar.WEB_UUID, ar.whereis(testfile))
    ar.commit("added about2_.txt and there was about2.txt lingering around")
    # commit causes closing all batched annexes, so testfile gets committed
    assert_in(ar.WEB_UUID, ar.whereis(testfile))
    assert(not ar.dirty)
    ar.add_url_to_file(testfile2_, testurl2_, batch=True)
    assert(ar.info(testfile2_))
    assert_in(ar.WEB_UUID, ar.whereis(testfile2_))

    # add into a new file
    # filename = 'newfile.dat'
    filename = get_most_obscure_supported_name()

    # Note: The following line was necessary, since the test setup just
    # doesn't work with singletons
    # TODO: Singleton mechanic needs a general solution for this
    AnnexRepo._unique_instances.clear()
    ar2 = AnnexRepo(dst, batch_size=1)

    with swallow_outputs():
        eq_(len(ar2._batched), 0)
        ar2.add_url_to_file(filename, testurl, batch=True)
        eq_(len(ar2._batched), 1)  # we added one more with batch_size=1
    ar2.commit("added new file")  # would do nothing ATM, but also doesn't fail
    assert_in(filename, ar2.get_files())
    assert_in(ar.WEB_UUID, ar2.whereis(filename))

    ar.commit("actually committing new files")
    assert_in(filename, ar.get_files())
    assert_in(ar.WEB_UUID, ar.whereis(filename))
    # this poor bugger still wasn't added since we used default batch_size=0 on him

    # and closing the pipes now shoudn't anyhow affect things
    eq_(len(ar._batched), 1)
    ar._batched.close()
    eq_(len(ar._batched), 1)  # doesn't remove them, just closes
    assert(not ar.dirty)

    ar._batched.clear()
    eq_(len(ar._batched), 0)  # .clear also removes

    raise SkipTest("TODO: more, e.g. add with a custom backend")
    # TODO: also with different modes (relaxed, fast)
    # TODO: verify that file is added with that backend and that we got a new batched process


@with_tempfile(mkdir=True)
def test_annex_backends(path):
    repo = AnnexRepo(path)
    eq_(repo.default_backends, None)

    rmtree(path)

    repo = AnnexRepo(path, backend='MD5E')
    eq_(repo.default_backends, ['MD5E'])

    # persists
    repo = AnnexRepo(path)
    eq_(repo.default_backends, ['MD5E'])


@skip_ssh
@with_tempfile
@with_testrepos('basic_annex', flavors=['local'])
@with_testrepos('basic_annex', flavors=['local'])
def test_annex_ssh(repo_path, remote_1_path, remote_2_path):
    from datalad import ssh_manager
    # create remotes:
    rm1 = AnnexRepo(remote_1_path, create=False)
    rm2 = AnnexRepo(remote_2_path, create=False)

    # check whether we are the first to use these sockets:
    socket_1 = opj(ssh_manager.socket_dir, 'datalad-test')
    socket_2 = opj(ssh_manager.socket_dir, 'localhost')
    datalad_test_was_open = exists(socket_1)
    localhost_was_open = exists(socket_2)

    # repo to test:AnnexRepo(repo_path)
    # At first, directly use git to add the remote, which should be recognized
    # by AnnexRepo's constructor
    gr = GitRepo(repo_path, create=True)
    AnnexRepo(repo_path)
    gr.add_remote("ssh-remote-1", "ssh://datalad-test" + remote_1_path)

    # Now, make it an annex:
    ar = AnnexRepo(repo_path, create=False)

    # connection to 'datalad-test' should be known to ssh manager:
    assert_in(socket_1, ssh_manager._connections)
    # but socket was not touched:
    if datalad_test_was_open:
        ok_(exists(socket_1))
    else:
        ok_(not exists(socket_1))

    # remote interaction causes socket to be created:
    try:
        # Note: For some reason, it hangs if log_stdout/err True
        # TODO: Figure out what's going on
        ar._run_annex_command('sync',
                              expect_stderr=True,
                              log_stdout=False,
                              log_stderr=False,
                              expect_fail=True)
    # sync should return exit code 1, since it can not merge
    # doesn't matter for the purpose of this test
    except CommandError as e:
        if e.code == 1:
            pass

    ok_(exists(socket_1))

    # add another remote:
    ar.add_remote('ssh-remote-2', "ssh://localhost" + remote_2_path)

    # now, this connection to localhost was requested:
    assert_in(socket_2, ssh_manager._connections)
    # but socket was not touched:
    if localhost_was_open:
        ok_(exists(socket_2))
    else:
        ok_(not exists(socket_2))

    # sync with the new remote:
    try:
        # Note: For some reason, it hangs if log_stdout/err True
        # TODO: Figure out what's going on
        ar._run_annex_command('sync', annex_options=['ssh-remote-2'],
                              expect_stderr=True,
                              log_stdout=False,
                              log_stderr=False,
                              expect_fail=True)
    # sync should return exit code 1, since it can not merge
    # doesn't matter for the purpose of this test
    except CommandError as e:
        if e.code == 1:
            pass

    ok_(exists(socket_2))


@with_testrepos('basic_annex', flavors=['clone'])
@with_tempfile(mkdir=True)
def test_annex_remove(path1, path2):
    ar1 = AnnexRepo(path1, create=False)
    ar2 = AnnexRepo.clone(path1, path2, create=True, direct=True)

    for repo in (ar1, ar2):
        file_list = repo.get_annexed_files()
        assert len(file_list) >= 1
        # remove a single file
        out = repo.remove(file_list[0])
        assert_not_in(file_list[0], repo.get_annexed_files())
        eq_(out[0], file_list[0])

        with open(opj(repo.path, "rm-test.dat"), "w") as f:
            f.write("whatever")

        # add it
        repo.add("rm-test.dat")

        # remove without '--force' should fail, due to staged changes:
        if repo.is_direct_mode():
            assert_raises(CommandError, repo.remove, "rm-test.dat")
        else:
            assert_raises(GitCommandError, repo.remove, "rm-test.dat")
        assert_in("rm-test.dat", repo.get_annexed_files())

        # now force:
        out = repo.remove("rm-test.dat", force=True)
        assert_not_in("rm-test.dat", repo.get_annexed_files())
        eq_(out[0], "rm-test.dat")


@with_tempfile
@with_tempfile
@with_tempfile
def test_repo_version(path1, path2, path3):
    annex = AnnexRepo(path1, create=True, version=6)
    ok_clean_git(path1, annex=True)
    version = annex.repo.config_reader().get_value('annex', 'version')
    eq_(version, 6)

    # default from config item (via env var):
    with patch.dict('os.environ', {'DATALAD_REPO_VERSION': '6'}):
        annex = AnnexRepo(path2, create=True)
        version = annex.repo.config_reader().get_value('annex', 'version')
        eq_(version, 6)

        # parameter `version` still has priority over default config:
        annex = AnnexRepo(path3, create=True, version=5)
        version = annex.repo.config_reader().get_value('annex', 'version')
        eq_(version, 5)


@with_testrepos('.*annex.*', flavors=['clone'])
@with_tempfile(mkdir=True)
def test_annex_copy_to(origin, clone):
    repo = AnnexRepo(origin, create=False)
    remote = AnnexRepo.clone(origin, clone, create=True)
    repo.add_remote("target", clone)

    assert_raises(IOError, repo.copy_to, "doesnt_exist.dat", "target")
    assert_raises(FileInGitError, repo.copy_to, "INFO.txt", "target")
    assert_raises(ValueError, repo.copy_to, "test-annex.dat", "invalid_target")

    # test-annex.dat has no content to copy yet:
    eq_(repo.copy_to("test-annex.dat", "target"), [])

    repo.get("test-annex.dat")
    # now it has:
    eq_(repo.copy_to("test-annex.dat", "target"), ["test-annex.dat"])
    eq_(repo.copy_to(["INFO.txt", "test-annex.dat"], "target"), ["test-annex.dat"])


@with_testrepos('.*annex.*', flavors=['local', 'network'])
@with_tempfile
def test_annex_drop(src, dst):
    ar = AnnexRepo.clone(src, dst)
    testfile = 'test-annex.dat'
    assert_false(ar.file_has_content(testfile))
    ar.get(testfile)
    ok_(ar.file_has_content(testfile))

    # drop file by name:
    result = ar.drop([testfile])
    assert_false(ar.file_has_content(testfile))
    ok_(isinstance(result, list))
    eq_(result[0], testfile)
    eq_(len(result), 1)

    ar.get(testfile)

    # drop file by key:
    testkey = ar.get_file_key(testfile)
    result = ar.drop([testkey], key=True)
    assert_false(ar.file_has_content(testfile))
    ok_(isinstance(result, list))
    eq_(result[0], testkey)
    eq_(len(result), 1)

    # insufficient arguments:
    assert_raises(TypeError, ar.drop)
    assert_raises(InsufficientArgumentsError, ar.drop, [], options=["--jobs=5"])
    assert_raises(InsufficientArgumentsError, ar.drop, [])

    # too much arguments:
    assert_raises(CommandError, ar.drop, ['.'], options=['--all'])


@with_testrepos('basic_annex', flavors=['clone'])
@with_tempfile(mkdir=True)
def test_annex_remove(path1, path2):
    ar1 = AnnexRepo(path1, create=False)
    ar2 = AnnexRepo.clone(path1, path2, create=True, direct=True)

    for repo in (ar1, ar2):
        file_list = repo.get_annexed_files()
        assert len(file_list) >= 1
        # remove a single file
        out = repo.remove(file_list[0])
        assert_not_in(file_list[0], repo.get_annexed_files())
        eq_(out[0], file_list[0])

        with open(opj(repo.path, "rm-test.dat"), "w") as f:
            f.write("whatever")

        # add it
        repo.add("rm-test.dat")

        # remove without '--force' should fail, due to staged changes:
        if repo.is_direct_mode():
            assert_raises(CommandError, repo.remove, "rm-test.dat")
        else:
            assert_raises(GitCommandError, repo.remove, "rm-test.dat")
        assert_in("rm-test.dat", repo.get_annexed_files())

        # now force:
        out = repo.remove("rm-test.dat", force=True)
        assert_not_in("rm-test.dat", repo.get_annexed_files())
        eq_(out[0], "rm-test.dat")


@with_batch_direct
@with_testrepos('basic_annex', flavors=['clone'], count=1)
def test_is_available(batch, direct, p):
    annex = AnnexRepo(p)

    # bkw = {'batch': batch}
    if batch:
        is_available = partial(annex.is_available, batch=batch)
    else:
        is_available = annex.is_available

    fname = 'test-annex.dat'
    key = annex.get_file_key(fname)

    # explicit is to verify data type etc
    assert is_available(key, key=True) is True
    assert is_available(fname) is True

    # known remote but doesn't have it
    assert is_available(fname, remote='origin') is False
    # it is on the 'web'
    assert is_available(fname, remote='web') is True
    # not effective somehow :-/  may be the process already running or smth
    # with swallow_logs(), swallow_outputs():  # it will complain!
    assert is_available(fname, remote='unknown') is False
    assert_false(is_available("boguskey", key=True))

    # remove url
    urls = annex.get_urls(fname) #, **bkw)
    assert(len(urls) == 1)
    annex.rm_url(fname, urls[0])

    assert is_available(key, key=True) is False
    assert is_available(fname) is False
    assert is_available(fname, remote='web') is False


@with_tempfile(mkdir=True)
def test_annex_add_no_dotfiles(path):
    ar = AnnexRepo(path, create=True)
<<<<<<< HEAD
    print(ar.path)
    assert_true(os.path.exists(ar.path))
    assert_false(ar.dirty)
=======
    ok_(os.path.exists(ar.path))
    assert_false(ar.repo.is_dirty(
        index=True, working_tree=True, untracked_files=True, submodules=True))
>>>>>>> c9b4b84d
    os.makedirs(opj(ar.path, '.datalad'))
    # we don't care about empty directories
    assert_false(ar.dirty)
    with open(opj(ar.path, '.datalad', 'somefile'), 'w') as f:
        f.write('some content')
    # make sure the repo is considered dirty now
<<<<<<< HEAD
    assert_true(ar.dirty)  # TODO: has been more detailed assertion (untracked file)
    # no file is being added, as dotfiles/directories are ignored by default
    ar.add('.', git=False)
    # double check, still dirty
    assert_true(ar.dirty)  # TODO: has been more detailed assertion (untracked file)
=======
    ok_(ar.repo.is_dirty(
        index=False, working_tree=False, untracked_files=True, submodules=False))
    # no file is being added, as dotfiles/directories are ignored by default
    ar.add('.', git=False)
    # double check, still dirty
    ok_(ar.repo.is_dirty(
        index=False, working_tree=False, untracked_files=True, submodules=False))
>>>>>>> c9b4b84d
    # now add to git, and it should work
    ar.add('.', git=True)
    # all in index
    assert_true(ar.dirty)
    # TODO: has been more specific:
    # assert_false(ar.repo.is_dirty(
    #     index=False, working_tree=True, untracked_files=True, submodules=True))
    ar.commit(msg="some")
    # all committed
    assert_false(ar.dirty)
    # not known to annex
    assert_false(ar.is_under_annex(opj(ar.path, '.datalad', 'somefile')))


@with_tempfile
def test_annex_version_handling(path):
    with patch.object(AnnexRepo, 'git_annex_version', None) as cmpov, \
         patch.object(AnnexRepo, '_check_git_annex_version',
                      auto_spec=True,
                      side_effect=AnnexRepo._check_git_annex_version) \
            as cmpc, \
         patch.object(external_versions, '_versions',
                      {'cmd:annex': AnnexRepo.GIT_ANNEX_MIN_VERSION}):
            eq_(AnnexRepo.git_annex_version, None)
            ar1 = AnnexRepo(path, create=True)
            assert(ar1)
            eq_(AnnexRepo.git_annex_version, AnnexRepo.GIT_ANNEX_MIN_VERSION)
            eq_(cmpc.call_count, 1)
            # 2nd time must not be called
            try:
                # Note: Remove to cause creation of a new instance
                rmtree(path)
            except OSError:
                pass
            ar2 = AnnexRepo(path)
            assert(ar2)
            eq_(AnnexRepo.git_annex_version, AnnexRepo.GIT_ANNEX_MIN_VERSION)
            eq_(cmpc.call_count, 1)
    with patch.object(AnnexRepo, 'git_annex_version', None) as cmpov, \
            patch.object(AnnexRepo, '_check_git_annex_version',
                         auto_spec=True,
                         side_effect=AnnexRepo._check_git_annex_version):
        # no git-annex at all
        with patch.object(
                external_versions, '_versions', {'cmd:annex': None}):
            eq_(AnnexRepo.git_annex_version, None)
            with assert_raises(MissingExternalDependency) as cme:
                try:
                    # Note: Remove to cause creation of a new instance
                    rmtree(path)
                except OSError:
                    pass
                AnnexRepo(path)
            if linux_distribution_name == 'debian':
                assert_in("http://neuro.debian.net", str(cme.exception))
            eq_(AnnexRepo.git_annex_version, None)

        # outdated git-annex at all
        with patch.object(
                external_versions, '_versions', {'cmd:annex': '6.20160505'}):
            eq_(AnnexRepo.git_annex_version, None)
            try:
                # Note: Remove to cause creation of a new instance
                rmtree(path)
            except OSError:
                pass
            assert_raises(OutdatedExternalDependency, AnnexRepo, path)
            # and we don't assign it
            eq_(AnnexRepo.git_annex_version, None)
            # so we could still fail
            try:
                # Note: Remove to cause creation of a new instance
                rmtree(path)
            except OSError:
                pass
            assert_raises(OutdatedExternalDependency, AnnexRepo, path)


def test_ProcessAnnexProgressIndicators():
    irrelevant_lines = (
        'abra',
        '{"some_json": "sure thing"}'
    )
    # regular lines, without completion for known downloads
    success_lines = (
        '{"command":"get","note":"","success":true,"key":"key1","file":"file1"}',
        '{"command":"comm","note":"","success":true,"key":"backend-s10--key2"}',
    )
    progress_lines = (
        '{"byte-progress":10,"action":{"command":"get","note":"from web...",'
            '"key":"key1","file":"file1"},"percent-progress":"10%"}',
    )

    # without providing expected entries
    proc = ProcessAnnexProgressIndicators()
    # when without any target downloads, there is no total_pbar
    assert_is(proc.total_pbar, None)
    # for regular lines -- should just return them without side-effects
    for l in irrelevant_lines + success_lines:
        with swallow_outputs() as cmo:
            eq_(proc(l), l)
            eq_(proc.pbars, {})
            eq_(cmo.out, '')
            eq_(cmo.err, '')
    # should process progress lines
    eq_(proc(progress_lines[0]), None)
    eq_(len(proc.pbars), 1)
    # but when we finish download -- should get cleared
    eq_(proc(success_lines[0]), success_lines[0])
    eq_(proc.pbars, {})
    # and no side-effect of any kind in finish
    eq_(proc.finish(), None)

    proc = ProcessAnnexProgressIndicators(expected={'key1': 100, 'key2': None})
    # when without any target downloads, there is no total_pbar
    assert(proc.total_pbar is not None)
    eq_(proc.total_pbar._pbar.total, 100)  # as much as it knows at this point
    # for regular lines -- should still just return them without side-effects
    for l in irrelevant_lines:
        with swallow_outputs() as cmo:
            eq_(proc(l), l)
            eq_(proc.pbars, {})
            eq_(cmo.out, '')
            eq_(cmo.err, '')
    # should process progress lines
    # it doesn't swallow everything -- so there will be side-effects in output
    with swallow_outputs() as cmo:
        eq_(proc(progress_lines[0]), None)
        eq_(len(proc.pbars), 1)
        # but when we finish download -- should get cleared
        eq_(proc(success_lines[0]), success_lines[0])
        eq_(proc.pbars, {})
        out = cmo.out
    assert out  # just assert that something was output
    assert proc.total_pbar is not None
    # and no side-effect of any kind in finish
    with swallow_outputs() as cmo:
        eq_(proc.finish(), None)
        eq_(proc.total_pbar, None)


@with_tempfile
@with_tempfile
def test_get_description(path1, path2):
    annex1 = AnnexRepo(path1, create=True)
    # some content for git-annex branch
    create_tree(path1, {'1.dat': 'content'})
    annex1.add('1.dat', git=False)
    annex1.commit("msg")
    annex1_description = annex1.get_description()
    assert_not_equal(annex1_description, path1)

    annex2 = AnnexRepo(path2, create=True, description='custom 2')
    eq_(annex2.get_description(), 'custom 2')
    # not yet known
    eq_(annex2.get_description(uuid=annex1.uuid), None)

    annex2.add_remote('annex1', path1)
    annex2.fetch('annex1')
    # it will match the remote name
    eq_(annex2.get_description(uuid=annex1.uuid),
        annex1_description + ' [annex1]')
    # but let's remove the remote
    annex2.merge_annex('annex1')
    annex2.remove_remote('annex1')
    eq_(annex2.get_description(uuid=annex1.uuid), annex1_description)


@with_tempfile(mkdir=True)
@with_tempfile(mkdir=True)
def test_AnnexRepo_flyweight(path1, path2):

    repo1 = AnnexRepo(path1, create=True)
    assert_is_instance(repo1, AnnexRepo)
    # instantiate again:
    repo2 = AnnexRepo(path1, create=False)
    assert_is_instance(repo2, AnnexRepo)
    # the very same object:
    ok_(repo1 is repo2)

    # reference the same in an different way:
    with chpwd(path1):
        repo3 = AnnexRepo(relpath(path1, start=path2), create=False)
        assert_is_instance(repo3, AnnexRepo)
    # it's the same object:
    ok_(repo1 is repo3)

    # but path attribute is absolute, so they are still equal:
    ok_(repo1 == repo3)

    # Now, let's try to get a GitRepo instance from a path, we already have an
    # AnnexRepo of
    repo4 = GitRepo(path1)
    assert_is_instance(repo4, GitRepo)
    assert_not_is_instance(repo4, AnnexRepo)


@with_testrepos(flavors=local_testrepo_flavors)
@with_tempfile(mkdir=True)
@with_tempfile
def test_AnnexRepo_get_toppath(repo, tempdir, repo2):

    reporeal = realpath(repo)
    eq_(AnnexRepo.get_toppath(repo, follow_up=False), reporeal)
    eq_(AnnexRepo.get_toppath(repo), repo)
    # Generate some nested directory
    AnnexRepo(repo2, create=True)
    repo2real = realpath(repo2)
    nested = opj(repo2, "d1", "d2")
    os.makedirs(nested)
    eq_(AnnexRepo.get_toppath(nested, follow_up=False), repo2real)
    eq_(AnnexRepo.get_toppath(nested), repo2)
    # and if not under git, should return None
    eq_(AnnexRepo.get_toppath(tempdir), None)


@with_testrepos(".*basic.*", flavors=['local'])
@with_tempfile(mkdir=True)
def test_AnnexRepo_add_submodule(source, path):

    top_repo = AnnexRepo(path, create=True)

    top_repo.add_submodule('sub', name='sub', url=source)
    top_repo.commit('submodule added')
    eq_([s.name for s in top_repo.get_submodules()], ['sub'])

    ok_clean_git(path, annex=True)
    ok_clean_git(opj(path, 'sub'), annex=False)


def test_AnnexRepo_update_submodule():
    raise SkipTest("TODO")


def test_AnnexRepo_get_submodules():
    raise SkipTest("TODO")


@with_tempfile(mkdir=True)
def test_AnnexRepo_dirty(path):

    repo = AnnexRepo(path, create=True)
    ok_(not repo.dirty)

    # pure git operations:
    # untracked file
    with open(opj(path, 'file1.txt'), 'w') as f:
        f.write('whatever')
    ok_(repo.dirty)
    # staged file
    repo.add('file1.txt', git=True)
    ok_(repo.dirty)
    # clean again
    repo.commit("file1.txt added")
    ok_(not repo.dirty)
    # modify to be the same
    with open(opj(path, 'file1.txt'), 'w') as f:
        f.write('whatever')
    if not repo.config.getint("annex", "version") == 6:
        ok_(not repo.dirty)
    # modified file
    with open(opj(path, 'file1.txt'), 'w') as f:
        f.write('something else')
    ok_(repo.dirty)
    # clean again
    repo.add('file1.txt', git=True)
    repo.commit("file1.txt modified")
    ok_(not repo.dirty)

    # annex operations:
    # untracked file
    with open(opj(path, 'file2.txt'), 'w') as f:
        f.write('different content')
    ok_(repo.dirty)
    # annexed file
    repo.add('file2.txt', git=False)
    if not repo.is_direct_mode():
        # in direct mode 'annex add' results in a clean repo
        ok_(repo.dirty)
        # commit
        repo.commit("file2.txt annexed")
    ok_(not repo.dirty)

    # TODO: unlock/modify

    # TODO: submodules
<|MERGE_RESOLUTION|>--- conflicted
+++ resolved
@@ -56,9 +56,10 @@
 from datalad.tests.utils import assert_re_in
 from datalad.tests.utils import assert_raises
 from datalad.tests.utils import assert_not_equal
+from datalad.tests.utils import assert_equal
+from datalad.tests.utils import assert_true
 from datalad.tests.utils import eq_
 from datalad.tests.utils import ok_
-from datalad.tests.utils import ok_clean_git_annex_proxy
 from datalad.tests.utils import ok_git_config_not_empty
 from datalad.tests.utils import ok_annex_get
 from datalad.tests.utils import ok_clean_git
@@ -157,21 +158,9 @@
 @with_testrepos('.*annex.*', flavors=local_testrepo_flavors)
 def test_AnnexRepo_is_direct_mode(path):
 
-<<<<<<< HEAD
-    ar = AnnexRepo(path, create=False)
+    ar = AnnexRepo(path)
     eq_(ar.config.getbool("annex", "direct", False),
         ar.is_direct_mode())
-=======
-    ar = AnnexRepo(path)
-    dm = ar.is_direct_mode()
-
-    # by default annex should be in direct mode on crippled filesystem and
-    # on windows:
-    if ar.is_crippled_fs() or on_windows:
-        ok_(dm)
-    else:
-        assert_false(dm)
->>>>>>> c9b4b84d
 
 
 @with_tempfile()
@@ -716,8 +705,6 @@
         f.write("some")
 
     out_json = repo.add(filename)
-
-<<<<<<< HEAD
     # file is known to annex:
     if not repo.is_direct_mode():
         assert_true(os.path.islink(filename_abs),
@@ -730,44 +717,9 @@
     assert_false(key == '')
     assert_equal(key, out_json['key'])
     ok_(repo.file_has_content(filename))
-=======
-    for repo in [r1, r2]:
-        if repo.is_direct_mode():
-            ok_clean_git_annex_proxy(repo.path)
-        else:
-            ok_clean_git(repo.path, annex=True)
-        filename = get_most_obscure_supported_name()
-        filename_abs = opj(repo.path, filename)
-        with open(filename_abs, "w") as f:
-            f.write("some")
-
-        out_json = repo.add(filename)
-
-        # file is known to annex:
-        if not repo.is_direct_mode():
-            ok_(os.path.islink(filename_abs),
-                "Annexed file is not a link.")
-        else:
-            assert_false(os.path.islink(filename_abs),
-                         "Annexed file is link in direct mode.")
-        assert_in('key', out_json)
-        key = repo.get_file_key(filename)
-        assert_false(key == '')
-        eq_(key, out_json['key'])
-        ok_(repo.file_has_content(filename))
-
-        # uncommitted:
-        ok_(repo.repo.is_dirty())
-
-        repo.commit("Added file to annex.")
-        if repo.is_direct_mode():
-            ok_clean_git_annex_proxy(repo.path)
-        else:
-            ok_clean_git(repo.path, annex=True)
->>>>>>> c9b4b84d
 
     # uncommitted:
-    ok_(repo.repo.is_dirty())
+    ok_(repo.dirty)
 
     repo.commit("Added file to annex.")
     ok_clean_git(repo.path, annex=True)
@@ -1277,36 +1229,20 @@
 @with_tempfile(mkdir=True)
 def test_annex_add_no_dotfiles(path):
     ar = AnnexRepo(path, create=True)
-<<<<<<< HEAD
     print(ar.path)
     assert_true(os.path.exists(ar.path))
     assert_false(ar.dirty)
-=======
-    ok_(os.path.exists(ar.path))
-    assert_false(ar.repo.is_dirty(
-        index=True, working_tree=True, untracked_files=True, submodules=True))
->>>>>>> c9b4b84d
     os.makedirs(opj(ar.path, '.datalad'))
     # we don't care about empty directories
     assert_false(ar.dirty)
     with open(opj(ar.path, '.datalad', 'somefile'), 'w') as f:
         f.write('some content')
     # make sure the repo is considered dirty now
-<<<<<<< HEAD
     assert_true(ar.dirty)  # TODO: has been more detailed assertion (untracked file)
     # no file is being added, as dotfiles/directories are ignored by default
     ar.add('.', git=False)
     # double check, still dirty
     assert_true(ar.dirty)  # TODO: has been more detailed assertion (untracked file)
-=======
-    ok_(ar.repo.is_dirty(
-        index=False, working_tree=False, untracked_files=True, submodules=False))
-    # no file is being added, as dotfiles/directories are ignored by default
-    ar.add('.', git=False)
-    # double check, still dirty
-    ok_(ar.repo.is_dirty(
-        index=False, working_tree=False, untracked_files=True, submodules=False))
->>>>>>> c9b4b84d
     # now add to git, and it should work
     ar.add('.', git=True)
     # all in index
