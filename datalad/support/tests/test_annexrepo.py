--- conflicted
+++ resolved
@@ -1400,7 +1400,6 @@
     assert_equal(annex2.get_description(uuid=annex1.uuid), annex1_description)
 
 
-<<<<<<< HEAD
 @with_tempfile(mkdir=True)
 @with_tempfile(mkdir=True)
 def test_AnnexRepo_flyweight(path1, path2):
@@ -1428,7 +1427,8 @@
     repo4 = GitRepo(path1)
     assert_is_instance(repo4, GitRepo)
     assert_not_is_instance(repo4, AnnexRepo)
-=======
+
+
 @with_testrepos(flavors=local_testrepo_flavors)
 @with_tempfile(mkdir=True)
 @with_tempfile
@@ -1445,5 +1445,4 @@
     eq_(AnnexRepo.get_toppath(nested, follow_up=False), repo2real)
     eq_(AnnexRepo.get_toppath(nested), repo2)
     # and if not under git, should return None
-    eq_(AnnexRepo.get_toppath(tempdir), None)
->>>>>>> 06311355
+    eq_(AnnexRepo.get_toppath(tempdir), None)