--- conflicted
+++ resolved
@@ -16,26 +16,14 @@
 from itertools import product
 from unittest.mock import patch
 
-<<<<<<< HEAD
+from ..globbedpaths import GlobbedPaths
 from datalad.tests.utils import (
     OBSCURE_FILENAME,
-    assert_in,
-    eq_,
-    known_failure_windows,
-    swallow_logs,
-    with_tree,
-)
-
-from ..globbedpaths import GlobbedPaths
-=======
-from datalad.support.globbedpaths import GlobbedPaths
-from datalad.tests.utils import (
     assert_in,
     eq_,
     swallow_logs,
     with_tree,
 )
->>>>>>> 3e1f2865
 
 
 def test_globbedpaths_get_sub_patterns():
