# emacs: -*- mode: python-mode; py-indent-offset: 4; tab-width: 4; indent-tabs-mode: nil -*-
# ex: set sts=4 ts=4 sw=4 noet:
# ## ### ### ### ### ### ### ### ### ### ### ### ### ### ### ### ### ### ### ##
#
#   See COPYING file distributed along with the datalad package for the
#   copyright and license terms.
#
# ## ### ### ### ### ### ### ### ### ### ### ### ### ### ### ### ### ### ### ##
"""Test command call wrapper
"""

from mock import patch
import os
import sys
import logging

from nose.tools import ok_, eq_, assert_is, assert_equal, assert_false, \
    assert_true, assert_greater

from datalad.cmd import Runner, link_file_load
from datalad.tests.utils import with_tempfile, assert_cwd_unchanged, \
    ignore_nose_capturing_stdout, swallow_outputs, swallow_logs, \
    on_linux, on_osx, on_windows


@ignore_nose_capturing_stdout
@assert_cwd_unchanged
@with_tempfile
def test_runner_dry(tempfile):

    runner = Runner(dry=True)

    # test dry command call
    cmd = 'echo Testing dry run > %s' % tempfile
    ret = runner.run(cmd)
    assert_is(None, ret, "Dry run of: %s resulted in exitcode %s" % (cmd, ret))
    assert_greater(runner.commands.__str__().find('echo Testing dry run'), -1,
                 "Dry run of: %s resulted in buffer: %s" % (cmd, runner.commands.__str__()))
    assert_false(os.path.exists(tempfile))

    # test dry python function call
    output = runner.call(os.path.join, 'foo', 'bar')
    assert_is(None, output, "Drycall of: os.path.join, 'foo', 'bar' returned %s" % output)
    assert_greater(runner.commands.__str__().find('join'), -1,
                   "Drycall of: os.path.join, 'foo', 'bar' resulted in buffer: %s" % runner.commands.__str__())



@ignore_nose_capturing_stdout
@assert_cwd_unchanged
@with_tempfile
def test_runner(tempfile):

    # test non-dry command call
    runner = Runner(dry=False)
    cmd = 'echo Testing real run > %s' % tempfile
    ret = runner.run(cmd)
    assert_equal(0, ret, "Run of: %s resulted in exitcode %s" % (cmd, ret))
    assert_equal(runner.commands, [], "Run of: %s resulted in non-empty buffer: %s" % (cmd, runner.commands.__str__()))
    assert_true(os.path.exists(tempfile), "Run of: %s resulted with non-existing file %s" % (cmd, tempfile))

    # test non-dry python function call
    output = runner.call(os.path.join, 'foo', 'bar')
    assert_equal(os.path.join('foo', 'bar'), output,
                 "Drycall of: os.path.join, 'foo', 'bar' returned %s" % output)
    assert_equal(runner.commands.__str__().find('os.path.join'), -1,
                   "Drycall of: os.path.join, 'foo', 'bar' resulted in buffer: %s" % runner.commands.__str__())


@ignore_nose_capturing_stdout
def test_runner_instance_callable():

    cmd_ = ['echo', 'Testing __call__ with string']
    for cmd in [cmd_, ' '.join(cmd_)]:
        runner = Runner(dry=True)
        runner(cmd)
        assert_equal(runner.commands.__str__(), ("[%r]" % cmd),
                     "Dry run of Runner.__call__ didn't record command: %s.\n"
                     "Buffer: %s" % (cmd, runner.commands.__str__()))

    runner(os.path.join, 'foo', 'bar')
    assert_greater(runner.commands.__str__().find('join'), -1,
                   "Dry run of Runner.__call__ didn't record function join()."
                   "Buffer: %s" % runner.commands.__str__())
    assert_greater(runner.commands.__str__().find('args='), -1,
                   "Dry run of Runner.__call__ didn't record function join()."
                   "Buffer: %s" % runner.commands.__str__())


@ignore_nose_capturing_stdout
def test_runner_log_stderr():
    # TODO: no idea of how to check correct logging via any kind of assertion yet.

    runner = Runner(dry=False)
    cmd = 'echo stderr-Message should be logged >&2'
    ret = runner.run(cmd, log_stderr=True, expect_stderr=True)
    assert_equal(0, ret, "Run of: %s resulted in exitcode %s" % (cmd, ret))
    assert_equal(runner.commands, [], "Run of: %s resulted in non-empty buffer: %s" % (cmd, runner.commands.__str__()))

    cmd = 'echo stderr-Message should not be logged >&2'
    with swallow_outputs() as cmo:
        with swallow_logs(new_level=logging.INFO) as cml:
            ret = runner.run(cmd, log_stderr=False)
            eq_(cmo.err.rstrip(), "stderr-Message should not be logged")
            eq_(cml.out, "")
    assert_equal(0, ret, "Run of: %s resulted in exitcode %s" % (cmd, ret))
    assert_equal(runner.commands, [], "Run of: %s resulted in non-empty buffer: %s" % (cmd, runner.commands.__str__()))


@ignore_nose_capturing_stdout
def test_runner_log_stdout():
    # TODO: no idea of how to check correct logging via any kind of assertion yet.

    runner = Runner(dry=False)
    cmd_ = ['echo', 'stdout-Message should be logged']
    for cmd in [cmd_, ' '.join(cmd_)]:
        # should be identical runs, either as a string or as a list
<<<<<<< HEAD
        ret = runner.run(cmd, log_stdout=True)
=======
        kw = {}
        # on Windows it can't find echo if ran outside the shell
        if on_windows and isinstance(cmd, list):
            kw['shell'] = True
        with swallow_logs(logging.DEBUG) as cm:
            ret = runner.run(cmd, log_stdout=True, **kw)
            eq_(cm.lines[0], "Running: %s" % cmd)
            if not on_windows:
                # we can just count on sanity
                eq_(cm.lines[1], "stdout| stdout-Message should be logged")
            else:
                # echo outputs quoted lines for some reason, so relax check
                ok_("stdout-Message should be logged" in cm.lines[1])
>>>>>>> 7eceb6c0
        assert_equal(0, ret, "Run of: %s resulted in exitcode %s" % (cmd, ret))
        assert_equal(runner.commands, [], "Run of: %s resulted in non-empty buffer: %s" % (cmd, runner.commands.__str__()))

    cmd = 'echo stdout-Message should not be logged'
    with swallow_outputs() as cmo:
        with swallow_logs(new_level=logging.INFO) as cml:
            ret = runner.run(cmd, log_stdout=False)
            eq_(cmo.out, "stdout-Message should not be logged\n")
            eq_(cml.out, "")
    assert_equal(0, ret, "Run of: %s resulted in exitcode %s" % (cmd, ret))
    assert_equal(runner.commands, [], "Run of: %s resulted in non-empty buffer: %s" % (cmd, runner.commands.__str__()))


@ignore_nose_capturing_stdout
def check_runner_heavy_output(log_online):
    # TODO: again, no automatic detection of this resulting in being stucked yet.

    runner = Runner()
    cmd = '%s -c "import datalad.tests.heavyoutput;"' % sys.executable
    with swallow_outputs() as cm:
        ret = runner.run(cmd, log_stderr=False, log_stdout=False, expect_stderr=True)
        eq_(cm.err, cm.out) # they are identical in that script
        eq_(cm.out[:10], "[0, 1, 2, ")
        eq_(cm.out[-15:], "997, 998, 999]\n")
    assert_equal(0, ret, "Run of: %s resulted in exitcode %s" % (cmd, ret))

    #do it again with capturing:
    ret = runner.run(cmd, log_stderr=True, log_stdout=True, expect_stderr=True)
    assert_equal(0, ret, "Run of: %s resulted in exitcode %s" % (cmd, ret))

    # and now original problematic command with a massive single line
    if not log_online:
        # We know it would get stuck in online mode
        cmd = '%s -c "import sys; x=str(list(range(1000))); [(sys.stdout.write(x), sys.stderr.write(x)) for i in xrange(100)];"' % sys.executable
        ret = runner.run(cmd, log_stderr=True, log_stdout=True, expect_stderr=True)
        assert_equal(0, ret, "Run of: %s resulted in exitcode %s" % (cmd, ret))

def test_runner_heavy_output():
    for log_online in [True, False]:
        yield check_runner_heavy_output, log_online

@with_tempfile
def test_link_file_load(tempfile):
    tempfile2 = tempfile + '_'

    with open(tempfile, 'w') as f:
        f.write("LOAD")

    link_file_load(tempfile, tempfile2) # this should work in general

    ok_(os.path.exists(tempfile2))

    with open(tempfile2, 'r') as f:
        assert_equal(f.read(), "LOAD")

    def inode(fname):
        with open(fname) as fd:
            return os.fstat(fd.fileno()).st_ino

    def stats(fname, times=True):
        """Return stats on the file which should have been preserved"""
        with open(fname) as fd:
            st = os.fstat(fd.fileno())
            stats = (st.st_mode, st.st_uid, st.st_gid, st.st_size)
            if times:
                return stats + (st.st_atime, st.st_mtime)
            else:
                return stats
            # despite copystat mtime is not copied. TODO
            #        st.st_mtime)


    if on_linux or on_osx:
        # above call should result in the hardlink
        assert_equal(inode(tempfile), inode(tempfile2))
        assert_equal(stats(tempfile), stats(tempfile2))
        # and if we mock absence of .link
        class raise_AttributeError:
            def __call__(*args):
                raise AttributeError("TEST")
        with patch('os.link', new_callable=raise_AttributeError):
            with swallow_logs(logging.WARNING) as cm:
                link_file_load(tempfile, tempfile2) # should still work
                ok_("failed (TEST), copying file" in cm.out)

    # should be a copy (either originally for windows, or after mocked call)
    ok_(inode(tempfile) != inode(tempfile2))
    with open(tempfile2, 'r') as f:
        assert_equal(f.read(), "LOAD")
    assert_equal(stats(tempfile, times=False), stats(tempfile2, times=False))
    os.unlink(tempfile2) # TODO: next two with_tempfile
<|MERGE_RESOLUTION|>--- conflicted
+++ resolved
@@ -115,9 +115,6 @@
     cmd_ = ['echo', 'stdout-Message should be logged']
     for cmd in [cmd_, ' '.join(cmd_)]:
         # should be identical runs, either as a string or as a list
-<<<<<<< HEAD
-        ret = runner.run(cmd, log_stdout=True)
-=======
         kw = {}
         # on Windows it can't find echo if ran outside the shell
         if on_windows and isinstance(cmd, list):
@@ -131,7 +128,6 @@
             else:
                 # echo outputs quoted lines for some reason, so relax check
                 ok_("stdout-Message should be logged" in cm.lines[1])
->>>>>>> 7eceb6c0
         assert_equal(0, ret, "Run of: %s resulted in exitcode %s" % (cmd, ret))
         assert_equal(runner.commands, [], "Run of: %s resulted in non-empty buffer: %s" % (cmd, runner.commands.__str__()))
 
