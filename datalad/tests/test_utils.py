--- conflicted
+++ resolved
@@ -35,12 +35,9 @@
 from ..utils import expandpath, is_explicit_path
 from ..utils import knows_annex
 from ..utils import any_re_search
-<<<<<<< HEAD
 from ..utils import unique
-=======
 from ..utils import get_func_kwargs_doc
 from ..utils import make_tempfile
->>>>>>> de7a33e9
 from ..support.annexrepo import AnnexRepo
 
 from nose.tools import ok_, eq_, assert_false, assert_equal, assert_true
@@ -395,9 +392,15 @@
     assert_false(knows_annex(here))
     AnnexRepo(path=here, create=True)
     assert_true(knows_annex(here))
-<<<<<<< HEAD
-    gitclone = GitRepo(path=there, url=here, create=True)
+    GitRepo(path=there, url=here, create=True)
     assert_true(knows_annex(there))
+
+
+def test_make_tempfile():
+    # check if mkdir, content conflict caught
+    with assert_raises(ValueError):
+        with make_tempfile(content="blah", mkdir=True):  # pragma: no cover
+            pass
 
 
 def test_unique():
@@ -408,15 +411,4 @@
 
     # with a key now
     eq_(unique([(1, 2), (1,), (1, 2), (0, 3)], key=itemgetter(0)), [(1, 2), (0, 3)])
-    eq_(unique([(1, 2), (1, 3), (1, 2), (0, 3)], key=itemgetter(1)), [(1, 2), (1, 3)])
-=======
-    GitRepo(path=there, url=here, create=True)
-    assert_true(knows_annex(there))
-
-
-def test_make_tempfile():
-    # check if mkdir, content conflict caught
-    with assert_raises(ValueError):
-        with make_tempfile(content="blah", mkdir=True):  # pragma: no cover
-            pass
->>>>>>> de7a33e9
+    eq_(unique([(1, 2), (1, 3), (1, 2), (0, 3)], key=itemgetter(1)), [(1, 2), (1, 3)])