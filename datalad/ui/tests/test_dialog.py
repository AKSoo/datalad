--- conflicted
+++ resolved
@@ -29,12 +29,10 @@
     """A helper to provide mocked cm patching input function which was renamed in PY3"""
     return patch.object(__builtin__, 'raw_input' if PY2 else 'input', **kwargs)
 
-<<<<<<< HEAD
-=======
+
 def patch_getpass(**kwargs):
     return patch('getpass.getpass', **kwargs)
 
->>>>>>> 088b2539
 
 def test_question_choices():
 
