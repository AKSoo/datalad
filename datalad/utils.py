# emacs: -*- mode: python; py-indent-offset: 4; tab-width: 4; indent-tabs-mode: nil -*-
# ex: set sts=4 ts=4 sw=4 noet:
# ## ### ### ### ### ### ### ### ### ### ### ### ### ### ### ### ### ### ### ##
#
#   See COPYING file distributed along with the datalad package for the
#   copyright and license terms.
#
# ## ### ### ### ### ### ### ### ### ### ### ### ### ### ### ### ### ### ### ##

import collections
import re
import six.moves.builtins as __builtin__
import time

from os.path import curdir, basename, exists, realpath, islink, join as opj, isabs, normpath, expandvars, expanduser, abspath
from six.moves.urllib.parse import quote as urlquote, unquote as urlunquote, urlsplit
from six import text_type

import logging
import shutil
import stat
import os
import sys
import tempfile
import platform
import gc

from functools import wraps
from time import sleep

lgr = logging.getLogger("datalad.utils")

lgr.log(5, "Importing datalad.utils")
#
# Some useful variables
#
_platform_system = platform.system().lower()
on_windows = _platform_system == 'windows'
on_osx = _platform_system == 'darwin'
on_linux = _platform_system == 'linux'
try:
    linux_distribution = platform.linux_distribution()
    on_debian_wheezy = on_linux \
                       and linux_distribution[0] == 'debian' \
                       and linux_distribution[1].startswith('7.')
except:  # pragma: no cover
    on_debian_wheezy = False

#
# Little helpers
#


def assure_tuple_or_list(obj):
    """Given an object, wrap into a tuple if not list or tuple
    """
    if isinstance(obj, list) or isinstance(obj, tuple):
        return obj
    return (obj,)


def any_re_search(regexes, value):
    """Return if any of regexes (list or str) searches succesfully for value"""
    for regex in assure_tuple_or_list(regexes):
        if re.search(regex, value):
            return True
    return False


def not_supported_on_windows(msg=None):
    """A little helper to be invoked to consistently fail whenever functionality is
    not supported (yet) on Windows
    """
    if on_windows:
        raise NotImplementedError("This functionality is not yet implemented for Windows OS"
                                  + (": %s" % msg if msg else ""))


def shortened_repr(value, l=30):
    try:
        if hasattr(value, '__repr__') and (value.__repr__ is not object.__repr__):
            value_repr = repr(value)
            if not value_repr.startswith('<') and len(value_repr) > l:
                value_repr = "<<%s...>>" % (value_repr[:l-8])
            elif value_repr.startswith('<') and value_repr.endswith('>') and ' object at 0x':
                raise ValueError("I hate those useless long reprs")
        else:
            raise ValueError("gimme class")
    except Exception as e:
        value_repr = "<%s>" % value.__class__.__name__.split('.')[-1]
    return value_repr


def __auto_repr__(obj):
    attr_names = tuple()
    if hasattr(obj, '__dict__'):
        attr_names += tuple(obj.__dict__.keys())
    if hasattr(obj, '__slots__'):
        attr_names += tuple(obj.__slots__)

    items = []
    for attr in sorted(set(attr_names)):
        if attr.startswith('_'):
            continue
        value = getattr(obj, attr)
        items.append("%s=%s" % (attr, shortened_repr(value)))

    return "%s(%s)" % (obj.__class__.__name__, ', '.join(items))

def auto_repr(cls):
    """Decorator for a class to assign it an automagic quick and dirty __repr__

    It uses public class attributes to prepare repr of a class

    Original idea: http://stackoverflow.com/a/27799004/1265472
    """

    cls.__repr__ = __auto_repr__
    return cls

def is_interactive():
    """Return True if all in/outs are tty"""
    # TODO: check on windows if hasattr check would work correctly and add value:
    #
    return sys.stdin.isatty() and sys.stdout.isatty() and sys.stderr.isatty()

import hashlib
def md5sum(filename):
    with open(filename, 'rb') as f:
        return hashlib.md5(f.read()).hexdigest()

def sorted_files(dout):
    """Return a (sorted) list of files under dout
    """
    return sorted(sum([[opj(r, f)[len(dout)+1:] for f in files]
                       for r,d,files in os.walk(dout)
                       if not '.git' in r], []))

from os.path import sep as dirsep
_VCS_REGEX = '%s\.(git|gitattributes|svn|bzr|hg)(?:%s|$)' % (dirsep, dirsep)

def find_files(regex, topdir=curdir, exclude=None, exclude_vcs=True, dirs=False):
    """Generator to find files matching regex

    Parameters
    ----------
    regex: basestring
    exclude: basestring, optional
      Matches to exclude
    exclude_vcs:
      If True, excludes commonly known VCS subdirectories.  If string, used
      as regex to exclude those files (regex: %r)
    topdir: basestring, optional
      Directory where to search
    dirs: bool, optional
      Either to match directories as well as files
    """ % _VCS_REGEX

    for dirpath, dirnames, filenames in os.walk(topdir):
        names = (dirnames + filenames) if dirs else filenames
        # TODO: might want to uniformize on windows to use '/'
        paths = (opj(dirpath, name) for name in names)
        for path in filter(re.compile(regex).search, paths):
            path = path.rstrip(dirsep)
            if exclude and re.search(exclude, path):
                continue
            if exclude_vcs and re.search(_VCS_REGEX, path):
                continue
            yield path


#### windows workaround ###
# TODO: There should be a better way
def get_local_file_url(fname):
    """Return OS specific URL pointing to a local file

    Parameters
    ----------
    fname : string
        Full filename
    """
    if on_windows:
        fname_rep = fname.replace('\\', '/')
        furl = "file:///%s" % urlquote(fname_rep)
        lgr.debug("Replaced '\\' in file\'s url: %s" % furl)
    else:
        furl = "file://%s" % urlquote(fname)
    return furl


def get_url_path(url):
    """Given a url, return the path component"""

    return urlunquote(urlsplit(url).path)


def get_local_path_from_url(url):
    """If given a file:// URL, returns a local path, if possible.

    Raises `ValueError` if not possible, for example, if the URL
    scheme is different, or if the `host` isn't empty or 'localhost'

    The returned path is always absolute.
    """
    urlparts = urlsplit(url)
    if not urlparts.scheme == 'file':
        raise ValueError(
            "Non 'file://' URL cannot be resolved to a local path")
    if not (urlparts.netloc in ('', 'localhost', '::1') \
            or urlparts.netloc.startswith('127.')):
        raise ValueError("file:// URL does not point to 'localhost'")
    return urlunquote(urlparts.path)


def parse_url_opts(url):
    """Given a string with url-style options, split into content before # and options as dict"""
    if '#' in url:
        url_, attrs_str = url.split('#', 1)
        opts = dict(x.split('=', 1) for x in attrs_str.split('&'))
        if 'size' in opts:
            opts['size'] = int(opts['size'])
    else:
        url_, opts = url, {}
    return url_, opts


def is_url(s):
    """Returns whether a string looks like a URL.

    Test implementation uses the presence of a URL scheme as criterion.
    """
    return bool(urlsplit(s).scheme)


def expandpath(path, force_absolute=True):
    """Expand all variables and user handles in a path.

    By default return an absolute path
    """
    path = expandvars(expanduser(path))
    if force_absolute:
        path = abspath(path)
    return path


def is_explicit_path(path):
    """Return whether a path explicitly points to a location

    Any absolute path, or relative path starting with either '../' or
    './' is assumed to indicate a location on the filesystem. Any other
    path format is not considered explicit."""
    path = expandpath(path, force_absolute=False)
    return isabs(path) \
        or path.startswith(os.curdir + os.sep) \
        or path.startswith(os.pardir + os.sep)

def rotree(path, ro=True, chmod_files=True):
    """To make tree read-only or writable

    Parameters
    ----------
    path : string
      Path to the tree/directory to chmod
    ro : bool, optional
      Either to make it R/O (default) or RW
    chmod_files : bool, optional
      Either to operate also on files (not just directories)
    """
    if ro:
        chmod = lambda f: os.chmod(f, os.stat(f).st_mode & ~stat.S_IWRITE)
    else:
        chmod = lambda f: os.chmod(f, os.stat(f).st_mode | stat.S_IWRITE | stat.S_IREAD)

    for root, dirs, files in os.walk(path, followlinks=False):
        if chmod_files:
            for f in files:
                fullf = opj(root, f)
                # might be the "broken" symlink which would fail to stat etc
                if exists(fullf):
                    chmod(fullf)
        chmod(root)


def rmtree(path, chmod_files='auto', *args, **kwargs):
    """To remove git-annex .git it is needed to make all files and directories writable again first

    Parameters
    ----------
    chmod_files : string or bool, optional
       Either to make files writable also before removal.  Usually it is just
       a matter of directories to have write permissions.
       If 'auto' it would chmod files on windows by default
    `*args` :
    `**kwargs` :
       Passed into shutil.rmtree call
    """
    # Give W permissions back only to directories, no need to bother with files
    if chmod_files == 'auto':
        chmod_files = on_windows

    if not os.path.islink(path):
        rotree(path, ro=False, chmod_files=chmod_files)
        shutil.rmtree(path, *args, **kwargs)
    else:
        # just remove the symlink
        os.unlink(path)


def rmtemp(f, *args, **kwargs):
    """Wrapper to centralize removing of temp files so we could keep them around

    It will not remove the temporary file/directory if DATALAD_TESTS_KEEPTEMP
    environment variable is defined
    """
    if not os.environ.get('DATALAD_TESTS_KEEPTEMP'):
        if not os.path.lexists(f):
            lgr.debug("Path %s does not exist, so can't be removed" % f)
            return
        lgr.log(5, "Removing temp file: %s" % f)
        # Can also be a directory
        if os.path.isdir(f):
            rmtree(f, *args, **kwargs)
        else:
            for i in range(10):
                try:
                    os.unlink(f)
                except OSError as e:
                    if i < 9:
                        sleep(0.1)
                        continue
                    else:
                        raise
                break
    else:
        lgr.info("Keeping temp file: %s" % f)


def file_basename(name, return_ext=False):
    """
    Strips up to 2 extensions of length up to 4 characters and starting with alpha
    not a digit, so we could get rid of .tar.gz etc
    """
    bname = basename(name)
    fbname = re.sub('(\.[a-zA-Z_]\S{1,4}){0,2}$', '', bname)
    if return_ext:
        return fbname, bname[len(fbname)+1:]
    else:
        return fbname

def escape_filename(filename):
    """Surround filename in "" and escape " in the filename
    """
    filename = filename.replace('"', r'\"').replace('`', r'\`')
    filename = '"%s"' % filename
    return filename

def encode_filename(filename):
    """Encode unicode filename
    """
    if isinstance(filename, text_type):
        return filename.encode(sys.getfilesystemencoding())
    else:
        return filename

if on_windows:
    def lmtime(filepath, mtime):
        """Set mtime for files.  On Windows a merely adapter to os.utime
        """
        os.utime(filepath, (time.time(), mtime))
else:
    def lmtime(filepath, mtime):
        """Set mtime for files, while not de-referencing symlinks.

        To overcome absence of os.lutime

        Works only on linux and OSX ATM
        """
        from .cmd import Runner
        # convert mtime to format touch understands [[CC]YY]MMDDhhmm[.SS]
        smtime = time.strftime("%Y%m%d%H%M.%S", time.localtime(mtime))
        lgr.log(3, "Setting mtime for %s to %s == %s", filepath, mtime, smtime)
        Runner().run(['touch', '-h', '-t', '%s' % smtime, filepath])
        rfilepath = realpath(filepath)
        if islink(filepath) and exists(rfilepath):
            # trust noone - adjust also of the target file
            # since it seemed like downloading under OSX (was it using curl?)
            # didn't bother with timestamps
            lgr.log(3, "File is a symlink to %s Setting mtime for it to %s",
                    rfilepath, mtime)
            os.utime(rfilepath, (time.time(), mtime))
        # doesn't work on OSX
        # Runner().run(['touch', '-h', '-d', '@%s' % mtime, filepath])

def assure_list_from_str(s, sep='\n'):
    """Given a multiline string convert it to a list of return None if empty

    Parameters
    ----------
    s: str or list
    """

    if not s:
        return None

    if isinstance(s, list):
        return s
    return s.split(sep)


def assure_dict_from_str(s, **kwargs):
    """Given a multiline string with key=value items convert it to a dictionary

    Parameters
    ----------
    s: str or dict

    Returns None if input s is empty
    """

    if not s:
        return None

    if isinstance(s, dict):
        return s

    out = {}
    for value_str in assure_list_from_str(s, **kwargs):
        if '=' not in value_str:
            raise ValueError("{} is not in key=value format".format(repr(value_str)))
        k, v = value_str.split('=', 1)
        if k in out:
            err  = "key {} was already defined in {}, but new value {} was provided".format(k, out, v)
            raise ValueError(err)
        out[k] = v
    return out


#
# Decorators
#

# Borrowed from pandas
# Copyright: 2011-2014, Lambda Foundry, Inc. and PyData Development Team
# Licese: BSD-3
def optional_args(decorator):
    """allows a decorator to take optional positional and keyword arguments.
        Assumes that taking a single, callable, positional argument means that
        it is decorating a function, i.e. something like this::

            @my_decorator
            def function(): pass

        Calls decorator with decorator(f, `*args`, `**kwargs`)"""

    @wraps(decorator)
    def wrapper(*args, **kwargs):
        def dec(f):
            return decorator(f, *args, **kwargs)

        is_decorating = not kwargs and len(args) == 1 and isinstance(args[0], collections.Callable)
        if is_decorating:
            f = args[0]
            args = []
            return dec(f)
        else:
            return dec

    return wrapper


# TODO: just provide decorators for tempfile.mk* functions. This is ugly!
def get_tempfile_kwargs(tkwargs={}, prefix="", wrapped=None):
    """Updates kwargs to be passed to tempfile. calls depending on env vars
    """
    # operate on a copy of tkwargs to avoid any side-effects
    tkwargs_ = tkwargs.copy()

    # TODO: don't remember why I had this one originally
    # if len(targs)<2 and \
    if not 'prefix' in tkwargs_:
        tkwargs_['prefix'] = '_'.join(
            ['datalad_temp'] +
            ([prefix] if prefix else []) +
            ([''] if (on_windows or not wrapped)
                  else [wrapped.__name__]))

    directory = os.environ.get('DATALAD_TESTS_TEMPDIR')
    if directory and 'dir' not in tkwargs_:
        tkwargs_['dir'] = directory

    return tkwargs_

@optional_args
def line_profile(func):
    """Q&D helper to line profile the function and spit out stats
    """
    import line_profiler
    prof = line_profiler.LineProfiler()

    @wraps(func)
    def newfunc(*args, **kwargs):
        try:
            pfunc = prof(func)
            return pfunc(*args, **kwargs)
        finally:
            prof.print_stats()
    return newfunc

#
# Context Managers
#

from contextlib import contextmanager

@contextmanager
def swallow_outputs():
    """Context manager to help consuming both stdout and stderr, and print()

    stdout is available as cm.out and stderr as cm.err whenever cm is the
    yielded context manager.
    Internally uses temporary files to guarantee absent side-effects of swallowing
    into StringIO which lacks .fileno.

    print mocking is necessary for some uses where sys.stdout was already bound
    to original sys.stdout, thus mocking it later had no effect. Overriding
    print function had desired effect
    """

    debugout = sys.stdout
    class StringIOAdapter(object):
        """Little adapter to help getting out/err values
        """
        def __init__(self):
            kw = get_tempfile_kwargs({}, prefix="outputs")

            self._out = open(tempfile.mktemp(**kw), 'w')
            self._err = open(tempfile.mktemp(**kw), 'w')

        def _read(self, h):
            with open(h.name) as f:
                return f.read()

        @property
        def out(self):
            self._out.flush()
            return self._read(self._out)

        @property
        def err(self):
            self._err.flush()
            return self._read(self._err)

        @property
        def handles(self):
            return self._out, self._err

        def cleanup(self):
            self._out.close()
            self._err.close()
            out_name = self._out.name
            err_name = self._err.name
            del self._out
            del self._err
            gc.collect()
            rmtemp(out_name)
            rmtemp(err_name)



    def fake_print(*args, **kwargs):
        sep = kwargs.pop('sep', ' ')
        end = kwargs.pop('end', '\n')
        file = kwargs.pop('file', sys.stdout)

        if file in (oldout, olderr, sys.stdout, sys.stderr):
            # we mock
            sys.stdout.write(sep.join(args) + end)
        else:
            # must be some other file one -- leave it alone
            oldprint(*args, sep=sep, end=end, file=file)

    from .ui import ui
    # preserve -- they could have been mocked already
    oldprint = getattr(__builtin__, 'print')
    oldout, olderr = sys.stdout, sys.stderr
    olduiout = ui.out
    adapter = StringIOAdapter()

    try:
        sys.stdout, sys.stderr = adapter.handles
        ui.out = adapter.handles[0]
        setattr(__builtin__, 'print', fake_print)

        yield adapter
    finally:
        sys.stdout, sys.stderr, ui.out = oldout, olderr, olduiout
        setattr(__builtin__, 'print',  oldprint)
        adapter.cleanup()


@contextmanager
def swallow_logs(new_level=None):
    """Context manager to consume all logs.

    """
    lgr = logging.getLogger("datalad")

    # Keep old settings
    old_level = lgr.level
    old_handlers = lgr.handlers

    # Let's log everything into a string
    # TODO: generalize with the one for swallow_outputs
    class StringIOAdapter(object):
        """Little adapter to help getting out values

        And to stay consistent with how swallow_outputs behaves
        """
        def __init__(self):
            kw = dict()
            get_tempfile_kwargs(kw, prefix="logs")

            self._out = open(tempfile.mktemp(**kw), 'w')

        def _read(self, h):
            with open(h.name) as f:
                return f.read()

        @property
        def out(self):
            self._out.flush()
            return self._read(self._out)

        @property
        def lines(self):
            return self.out.split('\n')

        @property
        def handle(self):
            return self._out

        def cleanup(self):
            self._out.close()
            out_name = self._out.name
            del self._out
            gc.collect()
            rmtemp(out_name)

    adapter = StringIOAdapter()
    lgr.handlers = [logging.StreamHandler(adapter.handle)]
    if old_level < logging.DEBUG:  # so if HEAVYDEBUG etc -- show them!
        lgr.handlers += old_handlers
    if isinstance(new_level, str):
        new_level = getattr(logging, new_level)

    if new_level is not None:
        lgr.setLevel(new_level)

    try:
        yield adapter
    finally:
        lgr.handlers, lgr.level = old_handlers, old_level
        adapter.cleanup()


#
# Additional handlers
#
_sys_excepthook = sys.excepthook # Just in case we ever need original one
def setup_exceptionhook():
    """Overloads default sys.excepthook with our exceptionhook handler.

       If interactive, our exceptionhook handler will invoke
       pdb.post_mortem; if not interactive, then invokes default handler.
    """

    def _datalad_pdb_excepthook(type, value, tb):
        if is_interactive():
            import traceback, pdb
            traceback.print_exception(type, value, tb)
            print()
            pdb.post_mortem(tb)
        else:
            lgr.warn("We cannot setup exception hook since not in interactive mode")
            # we are in interactive mode or we don't have a tty-like
            # device, so we call the default hook
            #sys.__excepthook__(type, value, tb)
            _sys_excepthook(type, value, tb)

    sys.excepthook = _datalad_pdb_excepthook


def assure_dir(*args):
    """Make sure directory exists.

    Joins the list of arguments to an os-specific path to the desired
    directory and creates it, if it not exists yet.
    """
    dirname = opj(*args)
    if not exists(dirname):
        os.makedirs(dirname)
    return dirname

def updated(d, update):
    """Return a copy of the input with the 'update'

    Primarily for updating dictionaries
    """
    d = d.copy()
    d.update(update)
    return d

def getpwd():
    """Try to return a CWD without dereferencing possible symlinks

    If no PWD found in the env, output of getcwd() is returned
    """
    try:
        return os.environ['PWD']
    except KeyError:
        return os.getcwd()

class chpwd(object):
    """Wrapper around os.chdir which also adjusts environ['PWD']

    The reason is that otherwise PWD is simply inherited from the shell
    and we have no ability to assess directory path without dereferencing
    symlinks.

    If used as a context manager it allows to temporarily change directory
    to the given path
    """
    def __init__(self, path, mkdir=False, logsuffix=''):

        if path:
            pwd = getpwd()
            self._prev_pwd = pwd
        else:
            self._prev_pwd = None
            return

        if not isabs(path):
            path = normpath(opj(pwd, path))
        if not os.path.exists(path) and mkdir:
            self._mkdir = True
            os.mkdir(path)
        else:
            self._mkdir = False
        lgr.debug("chdir %r -> %r %s", self._prev_pwd, path, logsuffix)
        os.chdir(path)  # for grep people -- ok, to chdir here!
        os.environ['PWD'] = path

    def __enter__(self):
        # nothing more to do really, chdir was in the constructor
        pass

    def __exit__(self, exc_type, exc_val, exc_tb):
        if self._prev_pwd:
            chpwd(self._prev_pwd, logsuffix="(coming back)")


def knows_annex(path):
    """Returns whether at a given path there is information about an annex

    This includes actually present annexes, but also uninitialized ones, or
    even the presence of a remote annex branch.
    """
    from os.path import exists
    if not exists(path):
        lgr.debug("No annex: test path {0} doesn't exist".format(path))
        return False
    from datalad.support.gitrepo import GitRepo
    repo = GitRepo(path, create=False)
<<<<<<< HEAD
    return "origin/git-annex" in repo.get_remote_branches() \
           or "git-annex" in repo.get_branches()
=======
    return "origin/git-annex" in repo.git_get_remote_branches() \
           or "git-annex" in repo.git_get_branches()

lgr.log(5, "Done importing datalad.utils")
>>>>>>> 7cc69ecc
<|MERGE_RESOLUTION|>--- conflicted
+++ resolved
@@ -771,12 +771,7 @@
         return False
     from datalad.support.gitrepo import GitRepo
     repo = GitRepo(path, create=False)
-<<<<<<< HEAD
     return "origin/git-annex" in repo.get_remote_branches() \
            or "git-annex" in repo.get_branches()
-=======
-    return "origin/git-annex" in repo.git_get_remote_branches() \
-           or "git-annex" in repo.git_get_branches()
 
 lgr.log(5, "Done importing datalad.utils")
->>>>>>> 7cc69ecc
