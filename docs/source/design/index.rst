.. -*- mode: rst -*-
.. vi: set ft=rst sts=4 ts=4 sw=4 et tw=79:

.. _chap_design:

******
Design
******

The chapter described command API principles and the design of particular
subsystems in DataLad.

.. toctree::
   :maxdepth: 2

<<<<<<< HEAD
   drop
=======
   dataset_argument
   log_levels
>>>>>>> 79830478
   miscpatterns<|MERGE_RESOLUTION|>--- conflicted
+++ resolved
@@ -13,10 +13,7 @@
 .. toctree::
    :maxdepth: 2
 
-<<<<<<< HEAD
-   drop
-=======
    dataset_argument
    log_levels
->>>>>>> 79830478
+   drop
    miscpatterns