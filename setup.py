--- conflicted
+++ resolved
@@ -61,14 +61,8 @@
         'six>=1.8.0',
         'tqdm',
         'wrapt',
-<<<<<<< HEAD
         'pathlib2; python_version < "3.0"',  # brought to you by revolution1
-    ] +
-    pbar_requires +
-    (['colorama'] if on_windows else []),
-=======
-    ],
->>>>>>> 05bd7609
+    ],
     'downloaders': [
         'boto',
         'keyring>=8.0', 'keyrings.alt',
